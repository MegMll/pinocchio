--- conflicted
+++ resolved
@@ -52,13 +52,7 @@
     const unsigned int NBD = 1;
     std::cout << "(the time score in debug mode is not relevant) " << std::endl;
   #endif
-<<<<<<< HEAD
-    
-
-
-=======
   
->>>>>>> 0962b9a7
   std::string romeo_filename = PINOCCHIO_SOURCE_DIR"/models/romeo/romeo_description/urdf/romeo.urdf";
   std::vector < std::string > package_dirs;
   std::string romeo_meshDir  = PINOCCHIO_SOURCE_DIR"/models/";
