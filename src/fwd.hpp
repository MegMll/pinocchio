//
// Copyright (c) 2018-2020 CNRS INRIA
//

#ifndef __pinocchio_fwd_hpp__
#define __pinocchio_fwd_hpp__

// Forward declaration of the main pinocchio namespace
namespace pinocchio {}

#ifdef _WIN32
  #include <windows.h>
  #undef far
  #undef near
#endif

#include "pinocchio/macros.hpp"
#include "pinocchio/deprecation.hpp"
#include "pinocchio/warning.hpp"
#include "pinocchio/config.hpp"

#include "pinocchio/utils/helpers.hpp"
#include "pinocchio/utils/cast.hpp"

#include "pinocchio/container/boost-container-limits.hpp"

<<<<<<< HEAD
#ifdef PINOCCHIO_EIGEN_CHECK_MALLOC
  #ifndef EIGEN_RUNTIME_NO_MALLOC
    #define EIGEN_RUNTIME_NO_MALLOC_WAS_NOT_DEFINED
    #define EIGEN_RUNTIME_NO_MALLOC
  #endif
#endif
  
#include <Eigen/Core>

#ifdef PINOCCHIO_EIGEN_CHECK_MALLOC
  #ifdef EIGEN_RUNTIME_NO_MALLOC_WAS_NOT_DEFINED
    #undef EIGEN_RUNTIME_NO_MALLOC
    #undef EIGEN_RUNTIME_NO_MALLOC_WAS_NOT_DEFINED
  #endif
#endif

=======
// Import Eigen and all the required modules
#include <Eigen/Core>
>>>>>>> 820d0f85
#include "pinocchio/eigen-macros.hpp"
#ifdef PINOCCHIO_WITH_EIGEN_TENSOR_MODULE
  #include <unsupported/Eigen/CXX11/Tensor>
#endif

#include "pinocchio/core/binary-op.hpp"
#include "pinocchio/core/unary-op.hpp"

#include <cstddef> // std::size_t

namespace pinocchio
{
  ///
  /// \brief Common traits structure to fully define base classes for CRTP.
  ///
  template<class C> struct traits {};
  
  namespace internal
  {
    template<typename T> struct traits {};
  }
  
  ///
  /// \brief Type of the cast of a class C templated by Scalar and Options, to a new NewScalar type.
  ///        This class should be specialized for each types.
  ///
  template<typename NewScalar, class C> struct CastType;

  /// \brief Argument position.
  ///        Used as template parameter to refer to an argument.
  enum ArgumentPosition
  {
    ARG0 = 0,
    ARG1 = 1,
    ARG2 = 2,
    ARG3 = 3,
    ARG4 = 4
  };

  enum AssignmentOperatorType
  {
    SETTO,
    ADDTO,
    RMTO
  };

  
  
  /// \brief Return type undefined
  ///        This is an helper structure to help internal diagnosis.
  struct ReturnTypeNotDefined;
}

#endif // #ifndef __pinocchio_fwd_hpp__<|MERGE_RESOLUTION|>--- conflicted
+++ resolved
@@ -24,7 +24,6 @@
 
 #include "pinocchio/container/boost-container-limits.hpp"
 
-<<<<<<< HEAD
 #ifdef PINOCCHIO_EIGEN_CHECK_MALLOC
   #ifndef EIGEN_RUNTIME_NO_MALLOC
     #define EIGEN_RUNTIME_NO_MALLOC_WAS_NOT_DEFINED
@@ -41,10 +40,6 @@
   #endif
 #endif
 
-=======
-// Import Eigen and all the required modules
-#include <Eigen/Core>
->>>>>>> 820d0f85
 #include "pinocchio/eigen-macros.hpp"
 #ifdef PINOCCHIO_WITH_EIGEN_TENSOR_MODULE
   #include <unsupported/Eigen/CXX11/Tensor>
