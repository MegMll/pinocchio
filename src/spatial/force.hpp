//
// Copyright (c) 2015-2018 CNRS
// Copyright (c) 2016 Wandercraft, 86 rue de Paris 91400 Orsay, France.
//
// This file is part of Pinocchio
// Pinocchio is free software: you can redistribute it
// and/or modify it under the terms of the GNU Lesser General Public
// License as published by the Free Software Foundation, either version
// 3 of the License, or (at your option) any later version.
//
// Pinocchio is distributed in the hope that it will be
// useful, but WITHOUT ANY WARRANTY; without even the implied warranty
// of MERCHANTABILITY or FITNESS FOR A PARTICULAR PURPOSE. See the GNU
// General Lesser Public License for more details. You should have
// received a copy of the GNU Lesser General Public License along with
// Pinocchio If not, see
// <http://www.gnu.org/licenses/>.

#ifndef __se3_force_hpp__
#define __se3_force_hpp__

#include <Eigen/Core>
#include "pinocchio/spatial/fwd.hpp"
#include "pinocchio/macros.hpp"
#include "pinocchio/spatial/se3.hpp"
<<<<<<< HEAD

/** \addtogroup Force_group Force
 *
 *  This module represents a spatial force, e.g. a spatial impulse or force associated to a body.
 *  The spatial force is the mathematical representation of \f$ se^{*}(3) \f$, the dual of \f$ se(3) \f$.
 *
 *
 */

namespace se3
{


  /**
   * @brief      Base interface for forces representation.
   * @details    The Class implements all
   * \ingroup Force_group
   *
   * @tparam     Derived  { description }
   */
  template< class Derived>
  class ForceBase
  {
  protected:

    typedef Derived  Derived_t;
    SPATIAL_TYPEDEF_TEMPLATE(Derived_t);

  public:
    Derived_t & derived() { return *static_cast<Derived_t*>(this); }
    const Derived_t& derived() const { return *static_cast<const Derived_t*>(this); }


    /**
     * @brief      Return the angular part of the force vector
     *
     * @return     The 3D vector associated to the angular part of the 6D force vector
     */
    ConstAngular_t angular() const { return derived().angular_impl(); }

    /**
     * @brief      Return the linear part of the force vector
     *
     * @return     The 3D vector associated to the linear part of the 6D force vector
     */
    ConstLinear_t linear() const { return derived().linear_impl(); }

    /// \copydoc ForceBase::angular
    Angular_t angular() { return derived().angular_impl(); }

    /// \copydoc ForceBase::linear
    Linear_t linear() { return derived().linear_impl(); }


    /**
     * @brief      Set the angular part of the force vector
     *
     * @param[in]  n
     */
    void angular(const Vector3 & n) { derived().angular_impl(n); }

    /**
     * @brief      Set the linear part of the force vector
     *
     * @param[in]  f
     */
    void linear(const Vector3 & f) { derived().linear_impl(f); }

    /**
     * @brief      Return the force
     *
     * @return     The 6D vector \f$ \phi \f$ such that
     * \f{equation*}
     * {}^{A}\phi = \begin{bmatrix} {}^{A}f \\  {}^{A}\tau \end{bmatrix}
     * \f}
     */
    const Vector6 & toVector() const { return derived().toVector_impl(); }

    /// \copydoc ForceBase::toVector
    Vector6 & toVector() { return derived().toVector_impl(); }

    /*
     * @brief C-style cast operator
     * \copydoc ForceBase::toVector
     */
    operator Vector6 () const { return toVector(); }

//    void disp(std::ostream & os) const
//    {
//      static_cast<const Derived_t*>(this)->disp_impl(os);
//    }


    /** \returns true if each coefficients of \c *this and \a other are all exactly equal.
     * \warning When using floating point scalar values you probably should rather use a
     *          fuzzy comparison such as isApprox()
     */
    bool operator== (const Derived_t & other) const {return derived().isEqual(other);}

    /** \returns true if at least one coefficient of \c *this and \a other does not match.
     */
    bool operator!=(const Derived_t & other) const { return !(*this == other); }

    /** \returns true if *this is approximately equal to other, within the precision given by prec.
     */
    bool isApprox(const Derived & other, const Scalar & prec = Eigen::NumTraits<Scalar>::dummy_precision()) const
    { return derived().isApprox_impl(other, prec); }

    /** \brief Copies the Derived Force into *this
     *  \return a reference to *this
     */
    Derived_t & operator= (const Derived_t & other) { return derived().__equl__(other); }

    /**
     * \brief Replaces *this by *this + other.
     * \return a reference to *this
     */
    Derived_t & operator+= (const Derived_t & phi) { return derived().__pequ__(phi); }

    /**
     * \brief Replaces *this by *this - other.
     * \return a reference to *this
     */
    Derived_t & operator-= (const Derived_t & phi) { return derived().__mequ__(phi); }

    /** \return an expression of the sum of *this and other
     */
    Derived_t operator+(const Derived_t & phi) const { return derived().__plus__(phi); }

    /** \return an expression of *this scaled by the double factor a
     */
    Derived_t operator*(double a) const    { return derived().__mult__(a); }

    /** \return an expression of the opposite of *this
     */
    Derived_t operator-() const { return derived().__minus__(); }

    /** \return an expression of the difference of *this and phi
     */
    Derived_t operator-(const Derived_t & phi) const { return derived().__minus__(phi); }

    /** \return the dot product of *this with m     *
     */
    Scalar dot(const Motion & m) const { return static_cast<Derived_t*>(this)->dot(m); }


    /**
     * @brief      Transform from A to B coordinates the Force represented by *this such that
     *             \f{equation*}
     *             {}^{B}f  =  {}^{B}X_A^* * {}^{A}f
     *             \f}
     *
     * @param[in]  m     The rigid transformation \f$ {}^{B}m_A \f$ whose coordinates transform for forces is
     *                   {}^{B}X_A^*
     *
     * @return     an expression of the force expressed in the new coordinates
     */
    Derived_t se3Action(const SE3 & m) const { return derived().se3Action_impl(m); }

    /**
     * @brief      Transform from B to A coordinates the Force represented by *this such that
     *             \f{equation*}
     *             {}^{A}f  =  {}^{A}X_B^* * {}^{A}f
     *             \f}
     *
     * @param[in]  m     The rigid transformation \f$ {}^{B}m_A \f$ whose coordinates transform for forces is
     *                   {}^{B}X_A^*
     *
     * @return     an expression of the force expressed in the new coordinates
     */
    Derived_t se3ActionInverse(const SE3 & m) const { return derived().se3ActionInverse_impl(m); }

    void disp(std::ostream & os) const { derived().disp_impl(os); }
    friend std::ostream & operator << (std::ostream & os, const ForceBase<Derived_t> & X)
    {
      X.disp(os);
      return os;
    }

  }; // class ForceBase


  template<typename T, int U>
  struct traits< ForceTpl<T, U> >
  {
    typedef T Scalar;
    typedef Eigen::Matrix<T,3,1,U> Vector3;
    typedef Eigen::Matrix<T,4,1,U> Vector4;
    typedef Eigen::Matrix<T,6,1,U> Vector6;
    typedef Eigen::Matrix<T,3,3,U> Matrix3;
    typedef Eigen::Matrix<T,4,4,U> Matrix4;
    typedef Eigen::Matrix<T,6,6,U> Matrix6;
    typedef typename Vector6::template FixedSegmentReturnType<3>::Type Linear_t;
    typedef typename Vector6::template FixedSegmentReturnType<3>::Type Angular_t;
    typedef typename Vector6::template ConstFixedSegmentReturnType<3>::Type ConstLinear_t;
    typedef typename Vector6::template ConstFixedSegmentReturnType<3>::Type ConstAngular_t;
    typedef Matrix6 ActionMatrix_t;
    typedef Eigen::Quaternion<T,U> Quaternion_t;
    typedef SE3Tpl<T,U> SE3;
    typedef ForceTpl<T,U> Force;
    typedef MotionTpl<T,U> Motion;
    typedef Symmetric3Tpl<T,U> Symmetric3;
    enum {
      LINEAR = 0,
      ANGULAR = 3
    };
  }; // traits ForceTpl


  /**
   * @brief      Concreate Class representing a force
   *
   * \ingroup Force_group
   * @tparam     _Scalar   { description }
   * @tparam     _Options  { description }
   */
  template<typename _Scalar, int _Options>
  class ForceTpl : public ForceBase< ForceTpl< _Scalar, _Options > >
  {

  public:
    friend class ForceBase< ForceTpl< _Scalar, _Options > >;
    SPATIAL_TYPEDEF_TEMPLATE(ForceTpl);
    EIGEN_MAKE_ALIGNED_OPERATOR_NEW

    ForceTpl() : data() {}

    template<typename F3,typename N3>
    ForceTpl(const Eigen::MatrixBase<F3> & f,const Eigen::MatrixBase<N3> & n)
    {
      EIGEN_STATIC_ASSERT_VECTOR_ONLY(F3);
      EIGEN_STATIC_ASSERT_VECTOR_SPECIFIC_SIZE(F3,3);
      EIGEN_STATIC_ASSERT_VECTOR_ONLY(N3);
      EIGEN_STATIC_ASSERT_VECTOR_SPECIFIC_SIZE(N3,3);
      data << f, n;
    }

    template<typename F6>
    explicit ForceTpl(const Eigen::MatrixBase<F6> & f)
    : data(f)
    {
      EIGEN_STATIC_ASSERT_VECTOR_ONLY(F6);
      EIGEN_STATIC_ASSERT_VECTOR_SPECIFIC_SIZE(F6,6);
    }

    template<typename S2,int O2>
    explicit ForceTpl(const ForceTpl<S2,O2> & clone)
    : data(clone.toVector())
    {}

    static ForceTpl Zero() { return ForceTpl(Linear_t::Zero(), Angular_t::Zero()); }
    static ForceTpl Random() { return ForceTpl(Linear_t::Random(), Angular_t::Random()); }

    ForceTpl & setZero () { data.setZero (); return *this; }
    ForceTpl & setRandom () { data.setRandom (); return *this; }

    const Vector6 & toVector_impl() const { return data; }
    Vector6 & toVector_impl() { return data; }

    void disp_impl(std::ostream & os) const
    {
      os << "  f = " << linear_impl().transpose() << std::endl
      << "  tau = " << angular_impl().transpose() << std::endl;
    }

    /// af = aXb.act(bf)
    ForceTpl se3Action_impl(const SE3 & m) const
    {
      Vector3 Rf (m.rotation()*linear_impl());
      return ForceTpl(Rf,m.translation().cross(Rf)+m.rotation()*angular_impl());
    }


    ForceTpl se3ActionInverse_impl(const SE3 & m) const
    {
      return ForceTpl(m.rotation().transpose()*linear_impl(),
        m.rotation().transpose()*(angular_impl() - m.translation().cross(linear_impl())) );
    }

    bool isEqual (const ForceTpl & other) const { return data == other.data; }

    // Arithmetic operators
    template<typename S2, int O2>
    ForceTpl & operator= (const ForceTpl<S2,O2> & other)
    {
      data = other.toVector();
      return *this;
    }

    template<typename F6>
    ForceTpl & operator= (const Eigen::MatrixBase<F6> & phi)
    {
      EIGEN_STATIC_ASSERT_VECTOR_ONLY(F6);
      EIGEN_STATIC_ASSERT_VECTOR_SPECIFIC_SIZE(F6,6);
      data = phi;
      return *this;
    }

    ForceTpl & __equl__(const ForceTpl & other) { data = other.data; return *this; }
    ForceTpl & __pequ__ (const ForceTpl & phi) { data += phi.data; return *this; }
    ForceTpl & __mequ__ (const ForceTpl & phi) { data -= phi.data; return *this; }
    ForceTpl __plus__(const ForceTpl & phi) const { return ForceTpl(data + phi.data); }
    ForceTpl __mult__(const double a) const { return ForceTpl(a*data); }
    ForceTpl __minus__() const { return ForceTpl(-data); }
    ForceTpl __minus__(const ForceTpl & phi) const { return ForceTpl(data - phi.data); }

    bool isApprox_impl(const ForceTpl & other, const Scalar & prec = Eigen::NumTraits<Scalar>::dummy_precision()) const
    { return data.isApprox(other.data, prec); }

    /// \internal \copydoc ForceBase::angular
    ConstAngular_t angular_impl() const { return data.template segment<3> (ANGULAR); }
    /// \internal \copydoc ForceBase::angular
    Angular_t angular_impl() { return data.template segment<3> (ANGULAR); }
    /// \internal \copydoc ForceBase::angular(const Vector3 &)
    void angular_impl(const Vector3 & n) { data.template segment<3> (ANGULAR) = n; }
    /// \internal \copydoc ForceBase::linear
    ConstLinear_t linear_impl() const { return data.template segment<3> (LINEAR);}
    /// \internal \copydoc ForceBase::linear
    Linear_t linear_impl() { return data.template segment<3> (LINEAR);}
    /// \internal \copydoc ForceBase::linear(const Vector3 &)
    void linear_impl(const Vector3 & f) { data.template segment<3> (LINEAR) = f; }

    Scalar dot(const Motion & m) const { return data.dot(m.toVector()); }

  protected:
    Vector6 data;

  }; // class ForceTpl

} // namespace se3
=======
#include "pinocchio/spatial/motion.hpp"

#define FORCE_TYPEDEF_GENERIC(Derived,TYPENAME) \
typedef TYPENAME traits<Derived>::Scalar Scalar; \
typedef TYPENAME traits<Derived>::Vector3 Vector3; \
typedef TYPENAME traits<Derived>::Vector6 Vector6; \
typedef TYPENAME traits<Derived>::Matrix6 Matrix6; \
typedef TYPENAME traits<Derived>::ToVectorReturnType ToVectorReturnType; \
typedef TYPENAME traits<Derived>::ToVectorConstReturnType ToVectorConstReturnType; \
typedef TYPENAME traits<Derived>::AngularType AngularType; \
typedef TYPENAME traits<Derived>::LinearType LinearType; \
typedef TYPENAME traits<Derived>::ConstAngularType ConstAngularType; \
typedef TYPENAME traits<Derived>::ConstLinearType ConstLinearType; \
typedef TYPENAME traits<Derived>::ForcePlain ForcePlain; \
enum {  \
LINEAR = traits<Derived>::LINEAR,  \
ANGULAR = traits<Derived>::ANGULAR \
}

#define FORCE_TYPEDEF_TPL(Derived) \
FORCE_TYPEDEF_GENERIC(Derived,typename)

#define FORCE_TYPEDEF(Derived) \
FORCE_TYPEDEF_GENERIC(Derived,PINOCCHIO_MACRO_EMPTY_ARG)

#include "pinocchio/spatial/force-base.hpp"
#include "pinocchio/spatial/force-dense.hpp"
#include "pinocchio/spatial/force-tpl.hpp"
#include "pinocchio/spatial/force-ref.hpp"
>>>>>>> 0962b9a7

#endif // ifndef __se3_force_hpp__
<|MERGE_RESOLUTION|>--- conflicted
+++ resolved
@@ -23,338 +23,6 @@
 #include "pinocchio/spatial/fwd.hpp"
 #include "pinocchio/macros.hpp"
 #include "pinocchio/spatial/se3.hpp"
-<<<<<<< HEAD
-
-/** \addtogroup Force_group Force
- *
- *  This module represents a spatial force, e.g. a spatial impulse or force associated to a body.
- *  The spatial force is the mathematical representation of \f$ se^{*}(3) \f$, the dual of \f$ se(3) \f$.
- *
- *
- */
-
-namespace se3
-{
-
-
-  /**
-   * @brief      Base interface for forces representation.
-   * @details    The Class implements all
-   * \ingroup Force_group
-   *
-   * @tparam     Derived  { description }
-   */
-  template< class Derived>
-  class ForceBase
-  {
-  protected:
-
-    typedef Derived  Derived_t;
-    SPATIAL_TYPEDEF_TEMPLATE(Derived_t);
-
-  public:
-    Derived_t & derived() { return *static_cast<Derived_t*>(this); }
-    const Derived_t& derived() const { return *static_cast<const Derived_t*>(this); }
-
-
-    /**
-     * @brief      Return the angular part of the force vector
-     *
-     * @return     The 3D vector associated to the angular part of the 6D force vector
-     */
-    ConstAngular_t angular() const { return derived().angular_impl(); }
-
-    /**
-     * @brief      Return the linear part of the force vector
-     *
-     * @return     The 3D vector associated to the linear part of the 6D force vector
-     */
-    ConstLinear_t linear() const { return derived().linear_impl(); }
-
-    /// \copydoc ForceBase::angular
-    Angular_t angular() { return derived().angular_impl(); }
-
-    /// \copydoc ForceBase::linear
-    Linear_t linear() { return derived().linear_impl(); }
-
-
-    /**
-     * @brief      Set the angular part of the force vector
-     *
-     * @param[in]  n
-     */
-    void angular(const Vector3 & n) { derived().angular_impl(n); }
-
-    /**
-     * @brief      Set the linear part of the force vector
-     *
-     * @param[in]  f
-     */
-    void linear(const Vector3 & f) { derived().linear_impl(f); }
-
-    /**
-     * @brief      Return the force
-     *
-     * @return     The 6D vector \f$ \phi \f$ such that
-     * \f{equation*}
-     * {}^{A}\phi = \begin{bmatrix} {}^{A}f \\  {}^{A}\tau \end{bmatrix}
-     * \f}
-     */
-    const Vector6 & toVector() const { return derived().toVector_impl(); }
-
-    /// \copydoc ForceBase::toVector
-    Vector6 & toVector() { return derived().toVector_impl(); }
-
-    /*
-     * @brief C-style cast operator
-     * \copydoc ForceBase::toVector
-     */
-    operator Vector6 () const { return toVector(); }
-
-//    void disp(std::ostream & os) const
-//    {
-//      static_cast<const Derived_t*>(this)->disp_impl(os);
-//    }
-
-
-    /** \returns true if each coefficients of \c *this and \a other are all exactly equal.
-     * \warning When using floating point scalar values you probably should rather use a
-     *          fuzzy comparison such as isApprox()
-     */
-    bool operator== (const Derived_t & other) const {return derived().isEqual(other);}
-
-    /** \returns true if at least one coefficient of \c *this and \a other does not match.
-     */
-    bool operator!=(const Derived_t & other) const { return !(*this == other); }
-
-    /** \returns true if *this is approximately equal to other, within the precision given by prec.
-     */
-    bool isApprox(const Derived & other, const Scalar & prec = Eigen::NumTraits<Scalar>::dummy_precision()) const
-    { return derived().isApprox_impl(other, prec); }
-
-    /** \brief Copies the Derived Force into *this
-     *  \return a reference to *this
-     */
-    Derived_t & operator= (const Derived_t & other) { return derived().__equl__(other); }
-
-    /**
-     * \brief Replaces *this by *this + other.
-     * \return a reference to *this
-     */
-    Derived_t & operator+= (const Derived_t & phi) { return derived().__pequ__(phi); }
-
-    /**
-     * \brief Replaces *this by *this - other.
-     * \return a reference to *this
-     */
-    Derived_t & operator-= (const Derived_t & phi) { return derived().__mequ__(phi); }
-
-    /** \return an expression of the sum of *this and other
-     */
-    Derived_t operator+(const Derived_t & phi) const { return derived().__plus__(phi); }
-
-    /** \return an expression of *this scaled by the double factor a
-     */
-    Derived_t operator*(double a) const    { return derived().__mult__(a); }
-
-    /** \return an expression of the opposite of *this
-     */
-    Derived_t operator-() const { return derived().__minus__(); }
-
-    /** \return an expression of the difference of *this and phi
-     */
-    Derived_t operator-(const Derived_t & phi) const { return derived().__minus__(phi); }
-
-    /** \return the dot product of *this with m     *
-     */
-    Scalar dot(const Motion & m) const { return static_cast<Derived_t*>(this)->dot(m); }
-
-
-    /**
-     * @brief      Transform from A to B coordinates the Force represented by *this such that
-     *             \f{equation*}
-     *             {}^{B}f  =  {}^{B}X_A^* * {}^{A}f
-     *             \f}
-     *
-     * @param[in]  m     The rigid transformation \f$ {}^{B}m_A \f$ whose coordinates transform for forces is
-     *                   {}^{B}X_A^*
-     *
-     * @return     an expression of the force expressed in the new coordinates
-     */
-    Derived_t se3Action(const SE3 & m) const { return derived().se3Action_impl(m); }
-
-    /**
-     * @brief      Transform from B to A coordinates the Force represented by *this such that
-     *             \f{equation*}
-     *             {}^{A}f  =  {}^{A}X_B^* * {}^{A}f
-     *             \f}
-     *
-     * @param[in]  m     The rigid transformation \f$ {}^{B}m_A \f$ whose coordinates transform for forces is
-     *                   {}^{B}X_A^*
-     *
-     * @return     an expression of the force expressed in the new coordinates
-     */
-    Derived_t se3ActionInverse(const SE3 & m) const { return derived().se3ActionInverse_impl(m); }
-
-    void disp(std::ostream & os) const { derived().disp_impl(os); }
-    friend std::ostream & operator << (std::ostream & os, const ForceBase<Derived_t> & X)
-    {
-      X.disp(os);
-      return os;
-    }
-
-  }; // class ForceBase
-
-
-  template<typename T, int U>
-  struct traits< ForceTpl<T, U> >
-  {
-    typedef T Scalar;
-    typedef Eigen::Matrix<T,3,1,U> Vector3;
-    typedef Eigen::Matrix<T,4,1,U> Vector4;
-    typedef Eigen::Matrix<T,6,1,U> Vector6;
-    typedef Eigen::Matrix<T,3,3,U> Matrix3;
-    typedef Eigen::Matrix<T,4,4,U> Matrix4;
-    typedef Eigen::Matrix<T,6,6,U> Matrix6;
-    typedef typename Vector6::template FixedSegmentReturnType<3>::Type Linear_t;
-    typedef typename Vector6::template FixedSegmentReturnType<3>::Type Angular_t;
-    typedef typename Vector6::template ConstFixedSegmentReturnType<3>::Type ConstLinear_t;
-    typedef typename Vector6::template ConstFixedSegmentReturnType<3>::Type ConstAngular_t;
-    typedef Matrix6 ActionMatrix_t;
-    typedef Eigen::Quaternion<T,U> Quaternion_t;
-    typedef SE3Tpl<T,U> SE3;
-    typedef ForceTpl<T,U> Force;
-    typedef MotionTpl<T,U> Motion;
-    typedef Symmetric3Tpl<T,U> Symmetric3;
-    enum {
-      LINEAR = 0,
-      ANGULAR = 3
-    };
-  }; // traits ForceTpl
-
-
-  /**
-   * @brief      Concreate Class representing a force
-   *
-   * \ingroup Force_group
-   * @tparam     _Scalar   { description }
-   * @tparam     _Options  { description }
-   */
-  template<typename _Scalar, int _Options>
-  class ForceTpl : public ForceBase< ForceTpl< _Scalar, _Options > >
-  {
-
-  public:
-    friend class ForceBase< ForceTpl< _Scalar, _Options > >;
-    SPATIAL_TYPEDEF_TEMPLATE(ForceTpl);
-    EIGEN_MAKE_ALIGNED_OPERATOR_NEW
-
-    ForceTpl() : data() {}
-
-    template<typename F3,typename N3>
-    ForceTpl(const Eigen::MatrixBase<F3> & f,const Eigen::MatrixBase<N3> & n)
-    {
-      EIGEN_STATIC_ASSERT_VECTOR_ONLY(F3);
-      EIGEN_STATIC_ASSERT_VECTOR_SPECIFIC_SIZE(F3,3);
-      EIGEN_STATIC_ASSERT_VECTOR_ONLY(N3);
-      EIGEN_STATIC_ASSERT_VECTOR_SPECIFIC_SIZE(N3,3);
-      data << f, n;
-    }
-
-    template<typename F6>
-    explicit ForceTpl(const Eigen::MatrixBase<F6> & f)
-    : data(f)
-    {
-      EIGEN_STATIC_ASSERT_VECTOR_ONLY(F6);
-      EIGEN_STATIC_ASSERT_VECTOR_SPECIFIC_SIZE(F6,6);
-    }
-
-    template<typename S2,int O2>
-    explicit ForceTpl(const ForceTpl<S2,O2> & clone)
-    : data(clone.toVector())
-    {}
-
-    static ForceTpl Zero() { return ForceTpl(Linear_t::Zero(), Angular_t::Zero()); }
-    static ForceTpl Random() { return ForceTpl(Linear_t::Random(), Angular_t::Random()); }
-
-    ForceTpl & setZero () { data.setZero (); return *this; }
-    ForceTpl & setRandom () { data.setRandom (); return *this; }
-
-    const Vector6 & toVector_impl() const { return data; }
-    Vector6 & toVector_impl() { return data; }
-
-    void disp_impl(std::ostream & os) const
-    {
-      os << "  f = " << linear_impl().transpose() << std::endl
-      << "  tau = " << angular_impl().transpose() << std::endl;
-    }
-
-    /// af = aXb.act(bf)
-    ForceTpl se3Action_impl(const SE3 & m) const
-    {
-      Vector3 Rf (m.rotation()*linear_impl());
-      return ForceTpl(Rf,m.translation().cross(Rf)+m.rotation()*angular_impl());
-    }
-
-
-    ForceTpl se3ActionInverse_impl(const SE3 & m) const
-    {
-      return ForceTpl(m.rotation().transpose()*linear_impl(),
-        m.rotation().transpose()*(angular_impl() - m.translation().cross(linear_impl())) );
-    }
-
-    bool isEqual (const ForceTpl & other) const { return data == other.data; }
-
-    // Arithmetic operators
-    template<typename S2, int O2>
-    ForceTpl & operator= (const ForceTpl<S2,O2> & other)
-    {
-      data = other.toVector();
-      return *this;
-    }
-
-    template<typename F6>
-    ForceTpl & operator= (const Eigen::MatrixBase<F6> & phi)
-    {
-      EIGEN_STATIC_ASSERT_VECTOR_ONLY(F6);
-      EIGEN_STATIC_ASSERT_VECTOR_SPECIFIC_SIZE(F6,6);
-      data = phi;
-      return *this;
-    }
-
-    ForceTpl & __equl__(const ForceTpl & other) { data = other.data; return *this; }
-    ForceTpl & __pequ__ (const ForceTpl & phi) { data += phi.data; return *this; }
-    ForceTpl & __mequ__ (const ForceTpl & phi) { data -= phi.data; return *this; }
-    ForceTpl __plus__(const ForceTpl & phi) const { return ForceTpl(data + phi.data); }
-    ForceTpl __mult__(const double a) const { return ForceTpl(a*data); }
-    ForceTpl __minus__() const { return ForceTpl(-data); }
-    ForceTpl __minus__(const ForceTpl & phi) const { return ForceTpl(data - phi.data); }
-
-    bool isApprox_impl(const ForceTpl & other, const Scalar & prec = Eigen::NumTraits<Scalar>::dummy_precision()) const
-    { return data.isApprox(other.data, prec); }
-
-    /// \internal \copydoc ForceBase::angular
-    ConstAngular_t angular_impl() const { return data.template segment<3> (ANGULAR); }
-    /// \internal \copydoc ForceBase::angular
-    Angular_t angular_impl() { return data.template segment<3> (ANGULAR); }
-    /// \internal \copydoc ForceBase::angular(const Vector3 &)
-    void angular_impl(const Vector3 & n) { data.template segment<3> (ANGULAR) = n; }
-    /// \internal \copydoc ForceBase::linear
-    ConstLinear_t linear_impl() const { return data.template segment<3> (LINEAR);}
-    /// \internal \copydoc ForceBase::linear
-    Linear_t linear_impl() { return data.template segment<3> (LINEAR);}
-    /// \internal \copydoc ForceBase::linear(const Vector3 &)
-    void linear_impl(const Vector3 & f) { data.template segment<3> (LINEAR) = f; }
-
-    Scalar dot(const Motion & m) const { return data.dot(m.toVector()); }
-
-  protected:
-    Vector6 data;
-
-  }; // class ForceTpl
-
-} // namespace se3
-=======
 #include "pinocchio/spatial/motion.hpp"
 
 #define FORCE_TYPEDEF_GENERIC(Derived,TYPENAME) \
@@ -384,6 +52,5 @@
 #include "pinocchio/spatial/force-dense.hpp"
 #include "pinocchio/spatial/force-tpl.hpp"
 #include "pinocchio/spatial/force-ref.hpp"
->>>>>>> 0962b9a7
 
 #endif // ifndef __se3_force_hpp__
