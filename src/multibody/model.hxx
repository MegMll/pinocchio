//
// Copyright (c) 2015-2020 CNRS INRIA
// Copyright (c) 2015 Wandercraft, 86 rue de Paris 91400 Orsay, France.
//

#ifndef __pinocchio_multibody_model_hxx__
#define __pinocchio_multibody_model_hxx__

#include "pinocchio/utils/string-generator.hpp"
#include "pinocchio/multibody/liegroup/liegroup-algo.hpp"

#include <boost/bind.hpp>
#include <boost/utility.hpp>

/// @cond DEV

namespace pinocchio
{
  namespace details
  {
    struct FilterFrame
    {
      const std::string & name;
      const FrameType & typeMask;
      
      FilterFrame(const std::string& name, const FrameType & typeMask)
      : name(name), typeMask(typeMask)
      {}
      
      template<typename Scalar, int Options>
      bool operator()(const FrameTpl<Scalar,Options> & frame) const
      { return (typeMask & frame.type) && (name == frame.name); }
      
    };
  }
  
  template<typename Scalar, int Options, template<typename,int> class JointCollectionTpl>
  const typename ModelTpl<Scalar,Options,JointCollectionTpl>::
  Vector3 ModelTpl<Scalar,Options,JointCollectionTpl>::gravity981((Scalar)0,(Scalar)0,(Scalar)-9.81);

  template<typename Scalar, int Options, template<typename,int> class JointCollectionTpl>
  inline std::ostream& operator<<(std::ostream & os,
                                  const ModelTpl<Scalar,Options,JointCollectionTpl> & model)
  {
    typedef typename ModelTpl<Scalar,Options,JointCollectionTpl>::Index Index;
    
    os << "Nb joints = " << model.njoints << " (nq="<< model.nq<<",nv="<<model.nv<<")" << std::endl;
    for(Index i=0;i<(Index)(model.njoints);++i)
    {
      os << "  Joint " << i << " " << model.names[i] << ": parent=" << model.parents[i]  << std::endl;
    }
    
    return os;
  }
  
  template<typename Scalar, int Options, template<typename,int> class JointCollectionTpl>
  typename ModelTpl<Scalar,Options,JointCollectionTpl>::JointIndex
  ModelTpl<Scalar,Options,JointCollectionTpl>::addJoint(const JointIndex parent,
                                                        const JointModel & joint_model,
                                                        const SE3 & joint_placement,
                                                        const std::string & joint_name,
                                                        const VectorXs & max_effort,
                                                        const VectorXs & max_velocity,
                                                        const VectorXs & min_config,
<<<<<<< HEAD
                                                        const VectorXs & max_config)
=======
                                                        const VectorXs & max_config,
                                                        const VectorXs & joint_friction,
                                                        const VectorXs & joint_damping
                                                        )
>>>>>>> ce41e88c
  {
    assert( (njoints==(int)joints.size())&&(njoints==(int)inertias.size())
           &&(njoints==(int)parents.size())&&(njoints==(int)jointPlacements.size()) );
    assert((joint_model.nq()>=0) && (joint_model.nv()>=0));
    assert(joint_model.nq() >= joint_model.nv());

<<<<<<< HEAD
    PINOCCHIO_CHECK_INPUT_ARGUMENT(max_effort.size() == joint_model.nv(),
                                   "max_effort does not have the correct dimension");
    PINOCCHIO_CHECK_INPUT_ARGUMENT(max_velocity.size() == joint_model.nv(),
                                   "max_velocity does not have the correct dimension");
    PINOCCHIO_CHECK_INPUT_ARGUMENT(min_config.size() == joint_model.nq(),
                                   "min_config does not have the correct dimension");
    PINOCCHIO_CHECK_INPUT_ARGUMENT(max_config.size() == joint_model.nq(),
                                   "max_config does not have the correct dimension");

    JointIndex joint_id = (JointIndex)(njoints++);
=======
    PINOCCHIO_CHECK_ARGUMENT_SIZE(max_effort.size(),joint_model.nv(),"The joint maximum effort vector is not of right size");
    PINOCCHIO_CHECK_ARGUMENT_SIZE(max_velocity.size(),joint_model.nv(),"The joint maximum velocity vector is not of right size");
    PINOCCHIO_CHECK_ARGUMENT_SIZE(min_config.size(),joint_model.nq(),"The joint lower configuration bound is not of right size");
    PINOCCHIO_CHECK_ARGUMENT_SIZE(max_config.size(),joint_model.nq(),"The joint upper configuration bound is not of right size");
    PINOCCHIO_CHECK_ARGUMENT_SIZE(joint_friction.size(),joint_model.nv(),"The joint friction vector is not of right size");
    PINOCCHIO_CHECK_ARGUMENT_SIZE(joint_damping.size(),joint_model.nv(),"The joint damping vector is not of right size");

    JointIndex idx = (JointIndex)(njoints++);
>>>>>>> ce41e88c
    
    joints         .push_back(JointModel(joint_model.derived()));
    JointModel & jmodel = joints.back();
    jmodel.setIndexes(joint_id,nq,nv);
    
    const int joint_nq = jmodel.nq();
    const int joint_idx_q = jmodel.idx_q();
    const int joint_nv = jmodel.nv();
    const int joint_idx_v = jmodel.idx_v();
    
    assert(joint_idx_q >= 0);
    assert(joint_idx_v >= 0);

    inertias        .push_back(Inertia::Zero());
    parents         .push_back(parent);
    children        .push_back(IndexVector());
    children[parent].push_back(joint_id);
    jointPlacements .push_back(joint_placement);
    names           .push_back(joint_name);
    
    nq += joint_nq; nqs.push_back(joint_nq); idx_qs.push_back(joint_idx_q);
    nv += joint_nv; nvs.push_back(joint_nv); idx_vs.push_back(joint_idx_v);

    if(joint_nq > 0 && joint_nv > 0)
    {
      effortLimit.conservativeResize(nv);
      jmodel.jointVelocitySelector(effortLimit) = max_effort;
      velocityLimit.conservativeResize(nv);
      jmodel.jointVelocitySelector(velocityLimit) = max_velocity;
      lowerPositionLimit.conservativeResize(nq);
      jmodel.jointConfigSelector(lowerPositionLimit) = min_config;
      upperPositionLimit.conservativeResize(nq);
      jmodel.jointConfigSelector(upperPositionLimit) = max_config;
      
      armature.conservativeResize(nv);
      jmodel.jointVelocitySelector(armature).setZero();
      rotorInertia.conservativeResize(nv);
      jmodel.jointVelocitySelector(rotorInertia).setZero();
      rotorGearRatio.conservativeResize(nv);
      jmodel.jointVelocitySelector(rotorGearRatio).setOnes();
      friction.conservativeResize(nv);
      jmodel.jointVelocitySelector(friction) = joint_friction;
      damping.conservativeResize(nv);
      jmodel.jointVelocitySelector(damping) = joint_damping;
    }
    
    // Init and add joint index to its parent subtrees.
    subtrees.push_back(IndexVector(1));
    subtrees[joint_id][0] = joint_id;
    addJointIndexToParentSubtrees(joint_id);
    
    // Init and add joint index to the supports
    supports.push_back(supports[parent]);
    supports[joint_id].push_back(joint_id);
    
    return joint_id;
  }
    
  template<typename Scalar, int Options, template<typename,int> class JointCollectionTpl>
  typename ModelTpl<Scalar,Options,JointCollectionTpl>::JointIndex
  ModelTpl<Scalar,Options,JointCollectionTpl>::addJoint(const JointIndex parent,
                                                        const JointModel & joint_model,
                                                        const SE3 & joint_placement,
                                                        const std::string & joint_name,
                                                        const VectorXs & max_effort,
                                                        const VectorXs & max_velocity,
                                                        const VectorXs & min_config,
                                                        const VectorXs & max_config)
  {
    const VectorXs friction = VectorXs::Constant(joint_model.nv(), static_cast<Scalar>(0));
    const VectorXs damping = VectorXs::Constant(joint_model.nv(), static_cast<Scalar>(0));
    
    return addJoint(parent, joint_model,
                    joint_placement, joint_name,
                    max_effort, max_velocity, min_config, max_config,
                    friction, damping);
  }

  template<typename Scalar, int Options, template<typename,int> class JointCollectionTpl>
  typename ModelTpl<Scalar,Options,JointCollectionTpl>::JointIndex
  ModelTpl<Scalar,Options,JointCollectionTpl>::addJoint(const JointIndex parent,
                                                        const JointModel & joint_model,
                                                        const SE3 & joint_placement,
                                                        const std::string & joint_name)
  {
    const VectorXs max_effort = VectorXs::Constant(joint_model.nv(), std::numeric_limits<Scalar>::max());
    const VectorXs max_velocity = VectorXs::Constant(joint_model.nv(), std::numeric_limits<Scalar>::max());
    const VectorXs min_config = VectorXs::Constant(joint_model.nq(), -std::numeric_limits<Scalar>::max());
    const VectorXs max_config = VectorXs::Constant(joint_model.nq(), std::numeric_limits<Scalar>::max());

<<<<<<< HEAD
    return addJoint(parent, joint_model,
                    joint_placement, joint_name,
                    max_effort, max_velocity,
                    min_config, max_config);
=======
    return addJoint(parent, joint_model, joint_placement, joint_name,
                    max_effort, max_velocity, min_config, max_config);
>>>>>>> ce41e88c
  }
  
  template<typename Scalar, int Options, template<typename,int> class JointCollectionTpl>
  inline FrameIndex
  ModelTpl<Scalar,Options,JointCollectionTpl>::
  addJointFrame(const JointIndex & joint_index,
                int previous_frame_index)
  {
    PINOCCHIO_CHECK_INPUT_ARGUMENT(joint_index >= 0 && joint_index < joints.size(),
                                   "The joint index is larger than the number of joints in the model.");
    if(previous_frame_index < 0)
    {
      // FIXED_JOINT is required because the parent can be the universe and its
      // type is FIXED_JOINT
      previous_frame_index = (int)getFrameId(names[parents[joint_index]], (FrameType)(JOINT | FIXED_JOINT));
    }
    assert((size_t)previous_frame_index < frames.size() && "Frame index out of bound");
    
    // Add a the joint frame attached to itself to the frame vector - redundant information but useful.
    return addFrame(Frame(names[joint_index],joint_index,(FrameIndex)previous_frame_index,SE3::Identity(),JOINT));
  }

  template<typename Scalar, int Options, template<typename,int> class JointCollectionTpl>
  template<typename NewScalar>
  typename CastType<NewScalar,ModelTpl<Scalar,Options,JointCollectionTpl> >::type
  ModelTpl<Scalar,Options,JointCollectionTpl>::cast() const
  {
    typedef ModelTpl<NewScalar,Options,JointCollectionTpl> ReturnType;
    
    ReturnType res;
    res.nq = nq; res.nv = nv;
    res.njoints = njoints;
    res.nbodies = nbodies;
    res.nframes = nframes;
    res.parents = parents;
    res.children = children;
    res.names = names;
    res.subtrees = subtrees;
    res.gravity = gravity.template cast<NewScalar>();
    res.name = name;
    
    res.idx_qs = idx_qs;
    res.nqs = nqs;
    res.idx_vs = idx_vs;
    res.nvs = nvs;
    
    // Eigen Vectors
    res.armature = armature.template cast<NewScalar>();
    res.rotorInertia = rotorInertia.template cast<NewScalar>();
    res.rotorGearRatio = rotorGearRatio.template cast<NewScalar>();
    res.effortLimit = effortLimit.template cast<NewScalar>();
    res.velocityLimit = velocityLimit.template cast<NewScalar>();
    res.lowerPositionLimit = lowerPositionLimit.template cast<NewScalar>();
    res.upperPositionLimit = upperPositionLimit.template cast<NewScalar>();

    typename ConfigVectorMap::const_iterator it;
    for (it = referenceConfigurations.begin();
         it != referenceConfigurations.end(); it++ )
    {
      res.referenceConfigurations.insert(std::make_pair(it->first, it->second.template cast<NewScalar>()));
    }
      
    // reserve vectors
    res.inertias.resize(inertias.size());
    res.jointPlacements.resize(jointPlacements.size());
    res.joints.resize(joints.size());
    res.frames.resize(frames.size());

    /// copy into vectors
    for(size_t k = 0; k < joints.size(); ++k)
    {
      res.inertias[k] = inertias[k].template cast<NewScalar>();
      res.jointPlacements[k] = jointPlacements[k].template cast<NewScalar>();
      res.joints[k] = joints[k].template cast<NewScalar>();
    }
    
    for(size_t k = 0; k < frames.size(); ++k)
    {
      res.frames[k] = frames[k].template cast<NewScalar>();
    }
    
    return res;
  }

  template<typename Scalar, int Options, template<typename,int> class JointCollectionTpl>
  bool ModelTpl<Scalar,Options,JointCollectionTpl>::operator==(const ModelTpl & other) const
  {
    bool res =
       other.nq == nq
    && other.nv == nv
    && other.njoints == njoints
    && other.nbodies == nbodies
    && other.nframes == nframes
    && other.parents == parents
    && other.children == children
    && other.names == names
    && other.subtrees == subtrees
    && other.gravity == gravity
    && other.name == name;
    
    res &=
       other.idx_qs == idx_qs
    && other.nqs == nqs
    && other.idx_vs == idx_vs
    && other.nvs == nvs;

    if(other.referenceConfigurations.size() != referenceConfigurations.size())
      return false;
    
    typename ConfigVectorMap::const_iterator it = referenceConfigurations.begin();
    typename ConfigVectorMap::const_iterator it_other = other.referenceConfigurations.begin();
    for(long k = 0; k < (long)referenceConfigurations.size(); ++k)
    {
      std::advance(it,k); std::advance(it_other,k);
      
      if(it->second.size() != it_other->second.size())
        return false;
      if(it->second != it_other->second)
        return false;
    }
    if(other.armature.size() != armature.size())
      return false;
    res &= other.armature == armature;
    if(!res) return res;

    if(other.rotorInertia.size() != rotorInertia.size())
      return false;
    res &= other.rotorInertia == rotorInertia;
    if(!res) return res;

    if(other.rotorGearRatio.size() != rotorGearRatio.size())
      return false;
    res &= other.rotorGearRatio == rotorGearRatio;
    if(!res) return res;

    if(other.effortLimit.size() != effortLimit.size())
      return false;
    res &= other.effortLimit == effortLimit;
    if(!res) return res;

    if(other.velocityLimit.size() != velocityLimit.size())
      return false;
    res &= other.velocityLimit == velocityLimit;
    if(!res) return res;

    if(other.lowerPositionLimit.size() != lowerPositionLimit.size())
      return false;
    res &= other.lowerPositionLimit == lowerPositionLimit;
    if(!res) return res;

    if(other.upperPositionLimit.size() != upperPositionLimit.size())
      return false;
    res &= other.upperPositionLimit == upperPositionLimit;
    if(!res) return res;

    for(size_t k = 1; k < inertias.size(); ++k)
    {
      res &= other.inertias[k] == inertias[k];
      if(!res) return res;
    }

    for(size_t k = 1; k < other.jointPlacements.size(); ++k)
    {
      res &= other.jointPlacements[k] == jointPlacements[k];
      if(!res) return res;
    }

    res &=
       other.joints == joints
    && other.frames == frames;
    
    return res;
  }

  template<typename Scalar, int Options, template<typename,int> class JointCollectionTpl>
  inline void ModelTpl<Scalar,Options,JointCollectionTpl>::
  appendBodyToJoint(const typename ModelTpl::JointIndex joint_index,
                    const Inertia & Y,
                    const SE3 & body_placement)
  {
    const Inertia & iYf = Y.se3Action(body_placement);
    inertias[joint_index] += iYf;
    nbodies++;
  }

  template<typename Scalar, int Options, template<typename,int> class JointCollectionTpl>
  inline typename ModelTpl<Scalar,Options,JointCollectionTpl>::FrameIndex
  ModelTpl<Scalar,Options,JointCollectionTpl>::
  addBodyFrame(const std::string & body_name,
               const JointIndex  & parentJoint,
               const SE3         & body_placement,
               int           previousFrame)
  {
    if(previousFrame < 0) {
      // FIXED_JOINT is required because the parent can be the universe and its
      // type is FIXED_JOINT
      previousFrame = (int)getFrameId(names[parentJoint], (FrameType)(JOINT | FIXED_JOINT));
    }
    PINOCCHIO_CHECK_INPUT_ARGUMENT((size_t)previousFrame < frames.size(),
                                   "Frame index out of bound");
    return addFrame(Frame(body_name, parentJoint, (FrameIndex)previousFrame, body_placement, BODY));
  }
  
  template<typename Scalar, int Options, template<typename,int> class JointCollectionTpl>
  inline typename ModelTpl<Scalar,Options,JointCollectionTpl>::FrameIndex
  ModelTpl<Scalar,Options,JointCollectionTpl>::
  getBodyId(const std::string & name) const
  {
    return getFrameId(name, BODY);
  }
  
  template<typename Scalar, int Options, template<typename,int> class JointCollectionTpl>
  inline bool ModelTpl<Scalar,Options,JointCollectionTpl>::
  existBodyName(const std::string & name) const
  {
    return existFrame(name, BODY);
  }

  template<typename Scalar, int Options, template<typename,int> class JointCollectionTpl>
  inline typename  ModelTpl<Scalar,Options,JointCollectionTpl>::JointIndex
  ModelTpl<Scalar,Options,JointCollectionTpl>::
  getJointId(const std::string & name) const
  {
    typedef std::vector<std::string>::iterator::difference_type it_diff_t;
    it_diff_t res = std::find(names.begin(),names.end(),name) - names.begin();
    PINOCCHIO_CHECK_INPUT_ARGUMENT((res<INT_MAX),
                                   "Id superior to int range. Should never happen.");
    return ModelTpl::JointIndex(res);
  }
  
  template<typename Scalar, int Options, template<typename,int> class JointCollectionTpl>
  inline bool ModelTpl<Scalar,Options,JointCollectionTpl>::
  existJointName(const std::string & name) const
  {
    return (names.end() != std::find(names.begin(),names.end(),name));
  }

  template<typename Scalar, int Options, template<typename,int> class JointCollectionTpl>
  inline typename ModelTpl<Scalar,Options,JointCollectionTpl>::FrameIndex
  ModelTpl<Scalar,Options,JointCollectionTpl>::
  getFrameId(const std::string & name, const FrameType & type) const
  {
    typename PINOCCHIO_ALIGNED_STD_VECTOR(Frame)::const_iterator it
    = std::find_if(frames.begin()
                   ,frames.end()
                   ,details::FilterFrame(name, type));
    PINOCCHIO_CHECK_INPUT_ARGUMENT(((it == frames.end()) ||
                                    (std::find_if( boost::next(it), frames.end(), details::FilterFrame(name, type)) == frames.end())),
                                   "Several frames match the filter");
    return FrameIndex(it - frames.begin());
  }
  
  template<typename Scalar, int Options, template<typename,int> class JointCollectionTpl>
  inline bool ModelTpl<Scalar,Options,JointCollectionTpl>::
  existFrame(const std::string & name, const FrameType & type) const
  {
    return std::find_if(frames.begin(), frames.end(),
                        details::FilterFrame(name, type)) != frames.end();
  }

  template<typename Scalar, int Options, template<typename,int> class JointCollectionTpl>
  inline typename ModelTpl<Scalar,Options,JointCollectionTpl>::FrameIndex
  ModelTpl<Scalar,Options,JointCollectionTpl>::
  addFrame(const Frame & frame)
  {
    // Check if the frame.name exists with the same type
    if(existFrame(frame.name,frame.type))
    {
      return getFrameId(frame.name,frame.type);
    }
    // else: we must add a new frames to the current stack
    frames.push_back(frame);
    nframes++;
    return FrameIndex(nframes - 1);
  }
  
  template<typename Scalar, int Options, template<typename,int> class JointCollectionTpl>
  inline void ModelTpl<Scalar,Options,JointCollectionTpl>::
  addJointIndexToParentSubtrees(const JointIndex joint_id)
  {
    for(JointIndex parent = parents[joint_id]; parent>0; parent = parents[parent])
      subtrees[parent].push_back(joint_id);
    
    // Also add joint_id to the universe
    subtrees[0].push_back(joint_id);
  }

} // namespace pinocchio

/// @endcond

#endif // ifndef __pinocchio_multibody_model_hxx__<|MERGE_RESOLUTION|>--- conflicted
+++ resolved
@@ -62,32 +62,16 @@
                                                         const VectorXs & max_effort,
                                                         const VectorXs & max_velocity,
                                                         const VectorXs & min_config,
-<<<<<<< HEAD
-                                                        const VectorXs & max_config)
-=======
                                                         const VectorXs & max_config,
                                                         const VectorXs & joint_friction,
                                                         const VectorXs & joint_damping
                                                         )
->>>>>>> ce41e88c
   {
     assert( (njoints==(int)joints.size())&&(njoints==(int)inertias.size())
            &&(njoints==(int)parents.size())&&(njoints==(int)jointPlacements.size()) );
     assert((joint_model.nq()>=0) && (joint_model.nv()>=0));
     assert(joint_model.nq() >= joint_model.nv());
 
-<<<<<<< HEAD
-    PINOCCHIO_CHECK_INPUT_ARGUMENT(max_effort.size() == joint_model.nv(),
-                                   "max_effort does not have the correct dimension");
-    PINOCCHIO_CHECK_INPUT_ARGUMENT(max_velocity.size() == joint_model.nv(),
-                                   "max_velocity does not have the correct dimension");
-    PINOCCHIO_CHECK_INPUT_ARGUMENT(min_config.size() == joint_model.nq(),
-                                   "min_config does not have the correct dimension");
-    PINOCCHIO_CHECK_INPUT_ARGUMENT(max_config.size() == joint_model.nq(),
-                                   "max_config does not have the correct dimension");
-
-    JointIndex joint_id = (JointIndex)(njoints++);
-=======
     PINOCCHIO_CHECK_ARGUMENT_SIZE(max_effort.size(),joint_model.nv(),"The joint maximum effort vector is not of right size");
     PINOCCHIO_CHECK_ARGUMENT_SIZE(max_velocity.size(),joint_model.nv(),"The joint maximum velocity vector is not of right size");
     PINOCCHIO_CHECK_ARGUMENT_SIZE(min_config.size(),joint_model.nq(),"The joint lower configuration bound is not of right size");
@@ -95,8 +79,7 @@
     PINOCCHIO_CHECK_ARGUMENT_SIZE(joint_friction.size(),joint_model.nv(),"The joint friction vector is not of right size");
     PINOCCHIO_CHECK_ARGUMENT_SIZE(joint_damping.size(),joint_model.nv(),"The joint damping vector is not of right size");
 
-    JointIndex idx = (JointIndex)(njoints++);
->>>>>>> ce41e88c
+    JointIndex joint_id = (JointIndex)(njoints++);
     
     joints         .push_back(JointModel(joint_model.derived()));
     JointModel & jmodel = joints.back();
@@ -187,15 +170,8 @@
     const VectorXs min_config = VectorXs::Constant(joint_model.nq(), -std::numeric_limits<Scalar>::max());
     const VectorXs max_config = VectorXs::Constant(joint_model.nq(), std::numeric_limits<Scalar>::max());
 
-<<<<<<< HEAD
-    return addJoint(parent, joint_model,
-                    joint_placement, joint_name,
-                    max_effort, max_velocity,
-                    min_config, max_config);
-=======
     return addJoint(parent, joint_model, joint_placement, joint_name,
                     max_effort, max_velocity, min_config, max_config);
->>>>>>> ce41e88c
   }
   
   template<typename Scalar, int Options, template<typename,int> class JointCollectionTpl>
@@ -244,6 +220,8 @@
     
     // Eigen Vectors
     res.armature = armature.template cast<NewScalar>();
+    res.friction = friction.template cast<NewScalar>();
+    res.damping = damping.template cast<NewScalar>();
     res.rotorInertia = rotorInertia.template cast<NewScalar>();
     res.rotorGearRatio = rotorGearRatio.template cast<NewScalar>();
     res.effortLimit = effortLimit.template cast<NewScalar>();
@@ -321,6 +299,16 @@
     res &= other.armature == armature;
     if(!res) return res;
 
+    if(other.friction.size() != friction.size())
+      return false;
+    res &= other.friction == friction;
+    if(!res) return res;
+
+    if(other.damping.size() != damping.size())
+      return false;
+    res &= other.damping == damping;
+    if(!res) return res;
+
     if(other.rotorInertia.size() != rotorInertia.size())
       return false;
     res &= other.rotorInertia == rotorInertia;
