--- conflicted
+++ resolved
@@ -69,7 +69,6 @@
     {}
     
     ///
-<<<<<<< HEAD
     /// \brief Copy constructor by casting
     ///
     /// \param[in] other Frame to copy
@@ -81,12 +80,9 @@
     }
     
     ///
-    /// \returns true if *this and other matches and have the same parent, name and type.
-=======
     /// \brief Equality comparison operator.
     ///
     /// \returns true if *this is equal to other.
->>>>>>> 9389400a
     ///
     /// \param[in] other The frame to which the current frame is compared.
     ///
