--- conflicted
+++ resolved
@@ -312,12 +312,8 @@
       }
       
       // Restore the status of dAdq_cols (remove gravity)
-<<<<<<< HEAD
-      assert(model.gravity.angular().isZero() && "The gravity must be a pure force vector, no angular part");
-=======
       PINOCCHIO_CHECK_INPUT_ARGUMENT(isZero(model.gravity.angular()),
                                      "The gravity must be a pure force vector, no angular part");
->>>>>>> 820d0f85
       for(Eigen::DenseIndex k =0; k < jmodel.nv(); ++k)
       {
         MotionRef<typename ColsBlock::ColXpr> m_in(J_cols.col(k));
@@ -347,17 +343,6 @@
                                     const Eigen::MatrixBase<MatrixType2> & aba_partial_dv,
                                     const Eigen::MatrixBase<MatrixType3> & aba_partial_dtau)
   {
-<<<<<<< HEAD
-    PINOCCHIO_CHECK_INPUT_ARGUMENT(q.size() == model.nq, "The joint configuration vector is not of right size");
-    PINOCCHIO_CHECK_INPUT_ARGUMENT(v.size() == model.nv, "The joint velocity vector is not of right size");
-    PINOCCHIO_CHECK_INPUT_ARGUMENT(tau.size() == model.nv, "The joint torque vector is not of right size");
-    PINOCCHIO_CHECK_INPUT_ARGUMENT(aba_partial_dq.cols() == model.nv);
-    PINOCCHIO_CHECK_INPUT_ARGUMENT(aba_partial_dq.rows() == model.nv);
-    PINOCCHIO_CHECK_INPUT_ARGUMENT(aba_partial_dv.cols() == model.nv);
-    PINOCCHIO_CHECK_INPUT_ARGUMENT(aba_partial_dv.rows() == model.nv);
-    PINOCCHIO_CHECK_INPUT_ARGUMENT(aba_partial_dtau.cols() == model.nv);
-    PINOCCHIO_CHECK_INPUT_ARGUMENT(aba_partial_dtau.rows() == model.nv);
-=======
     PINOCCHIO_CHECK_ARGUMENT_SIZE(q.size(), model.nq, "The joint configuration vector is not of right size");
     PINOCCHIO_CHECK_ARGUMENT_SIZE(v.size(), model.nv, "The joint velocity vector is not of right size");
     PINOCCHIO_CHECK_ARGUMENT_SIZE(tau.size(), model.nv, "The joint torque vector is not of right size");
@@ -367,7 +352,6 @@
     PINOCCHIO_CHECK_ARGUMENT_SIZE(aba_partial_dv.rows(), model.nv);
     PINOCCHIO_CHECK_ARGUMENT_SIZE(aba_partial_dtau.cols(), model.nv);
     PINOCCHIO_CHECK_ARGUMENT_SIZE(aba_partial_dtau.rows(), model.nv);
->>>>>>> 820d0f85
     assert(model.check(data) && "data is not consistent with model.");
     
     typedef typename ModelTpl<Scalar,Options,JointCollectionTpl>::JointIndex JointIndex;
@@ -427,18 +411,6 @@
                                     const Eigen::MatrixBase<MatrixType2> & aba_partial_dv,
                                     const Eigen::MatrixBase<MatrixType3> & aba_partial_dtau)
   {
-<<<<<<< HEAD
-    PINOCCHIO_CHECK_INPUT_ARGUMENT(q.size() == model.nq, "The joint configuration vector is not of right size");
-    PINOCCHIO_CHECK_INPUT_ARGUMENT(v.size() == model.nv, "The joint velocity vector is not of right size");
-    PINOCCHIO_CHECK_INPUT_ARGUMENT(tau.size() == model.nv, "The joint torque vector is not of right size");
-    PINOCCHIO_CHECK_INPUT_ARGUMENT(fext.size() == (size_t)model.njoints, "The size of the external forces is not of right size");
-    PINOCCHIO_CHECK_INPUT_ARGUMENT(aba_partial_dq.cols() == model.nv);
-    PINOCCHIO_CHECK_INPUT_ARGUMENT(aba_partial_dq.rows() == model.nv);
-    PINOCCHIO_CHECK_INPUT_ARGUMENT(aba_partial_dv.cols() == model.nv);
-    PINOCCHIO_CHECK_INPUT_ARGUMENT(aba_partial_dv.rows() == model.nv);
-    PINOCCHIO_CHECK_INPUT_ARGUMENT(aba_partial_dtau.cols() == model.nv);
-    PINOCCHIO_CHECK_INPUT_ARGUMENT(aba_partial_dtau.rows() == model.nv);
-=======
     PINOCCHIO_CHECK_ARGUMENT_SIZE(q.size(), model.nq, "The joint configuration vector is not of right size");
     PINOCCHIO_CHECK_ARGUMENT_SIZE(v.size(), model.nv, "The joint velocity vector is not of right size");
     PINOCCHIO_CHECK_ARGUMENT_SIZE(tau.size(), model.nv, "The joint torque vector is not of right size");
@@ -449,7 +421,6 @@
     PINOCCHIO_CHECK_ARGUMENT_SIZE(aba_partial_dv.rows(), model.nv);
     PINOCCHIO_CHECK_ARGUMENT_SIZE(aba_partial_dtau.cols(), model.nv);
     PINOCCHIO_CHECK_ARGUMENT_SIZE(aba_partial_dtau.rows(), model.nv);
->>>>>>> 820d0f85
     assert(model.check(data) && "data is not consistent with model.");
     
     typedef typename ModelTpl<Scalar,Options,JointCollectionTpl>::JointIndex JointIndex;
@@ -743,8 +714,4 @@
   
 } // namespace pinocchio
 
-<<<<<<< HEAD
-#endif // ifndef __pinocchio_aba_derivatives_hxx__
-=======
-#endif // ifndef __pinocchio_algorithm_aba_derivatives_hxx__
->>>>>>> 820d0f85
+#endif // ifndef __pinocchio_algorithm_aba_derivatives_hxx__