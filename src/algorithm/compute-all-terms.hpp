//
// Copyright (c) 2015-2021 CNRS INRIA
//

#ifndef __pinocchio_compute_all_terms_hpp__
#define __pinocchio_compute_all_terms_hpp__

#include "pinocchio/multibody/model.hpp"
#include "pinocchio/multibody/data.hpp"

namespace pinocchio
{
  ///
  /// \brief Computes efficiently all the terms needed for dynamic simulation. It is equivalent to the call at the same time to:
  ///         - pinocchio::forwardKinematics
  ///         - pinocchio::crba
  ///         - pinocchio::nonLinearEffects
  ///         - pinocchio::computeJointJacobians
  ///         - pinocchio::centerOfMass
  ///         - pinocchio::jacobianCenterOfMass
  ///         - pinocchio::ccrba
  ///         - pinocchio::computeKineticEnergy
  ///         - pinocchio::computePotentialEnergy
  ///         - pinocchio::computeGeneralizedGravity
  ///
  /// \tparam JointCollection Collection of Joint types.
  /// \tparam ConfigVectorType Type of the joint configuration vector.
  /// \tparam TangentVectorType Type of the joint velocity vector.
  ///
  /// \param[in] model The model structure of the rigid body system.
  /// \param[in] data The data structure of the rigid body system.
  /// \param[in] q The joint configuration vector (dim model.nq).
  /// \param[in] v The joint velocity vector (dim model.nv).
  ///
  /// \return All the results are stored in data. Please refer to the specific algorithm for further details.
  ///
  template<typename Scalar, int Options, template<typename,int> class JointCollectionTpl, typename ConfigVectorType, typename TangentVectorType>
  inline void computeAllTerms(const ModelTpl<Scalar,Options,JointCollectionTpl> & model,
                              DataTpl<Scalar,Options,JointCollectionTpl> & data,
                              const Eigen::MatrixBase<ConfigVectorType> & q,
                              const Eigen::MatrixBase<TangentVectorType> & v);

} // namespace pinocchio

#include "pinocchio/algorithm/compute-all-terms.hxx"

<<<<<<< HEAD
/** \internal
 * ---------------------------------------------------------------------------------- */
namespace pinocchio
{
  template<typename Scalar, int Options, template<typename,int> class JointCollectionTpl, typename ConfigVectorType, typename TangentVectorType>
  struct CATForwardStep
  : public fusion::JointUnaryVisitorBase< CATForwardStep<Scalar,Options,JointCollectionTpl,ConfigVectorType,TangentVectorType> >
  {
    typedef ModelTpl<Scalar,Options,JointCollectionTpl> Model;
    typedef DataTpl<Scalar,Options,JointCollectionTpl> Data;
    
    typedef boost::fusion::vector<const Model &,
                                  Data &,
                                  const ConfigVectorType &,
                                  const TangentVectorType &
                                  > ArgsType;

    template<typename JointModel>
    static void algo(const JointModelBase<JointModel> & jmodel,
                     JointDataBase<typename JointModel::JointDataDerived> & jdata,
                     const Model & model,
                     Data & data,
                     const Eigen::MatrixBase<ConfigVectorType> & q,
                     const Eigen::MatrixBase<TangentVectorType> & v)
    {
      typedef typename Model::JointIndex JointIndex;
      typedef typename Data::Inertia Inertia;

      const JointIndex & i = jmodel.id();
      const JointIndex & parent = model.parents[i];
      
      jmodel.calc(jdata.derived(),q.derived(),v.derived());
      
      // CRBA
      data.liMi[i] = model.jointPlacements[i]*jdata.M();
      data.Ycrb[i] = model.inertias[i];

      // Jacobian + NLE
      data.v[i] = jdata.v();

      if(parent>0)
      {
        data.oMi[i] = data.oMi[parent]*data.liMi[i];
        data.v[i] += data.liMi[i].actInv(data.v[parent]);
      }
      else
        data.oMi[i] = data.liMi[i];

      jmodel.jointCols(data.J) = data.oMi[i].act(jdata.S());

      data.a_gf[i] = data.a[i] = jdata.c() + (data.v[i] ^ jdata.v());
      if (parent > 0)
        data.a[i] += data.liMi[i].actInv(data.a[parent]);
      
      data.a_gf[i] += data.liMi[i].actInv(data.a_gf[parent]);

      data.f[i] = model.inertias[i]*data.a_gf[i] + model.inertias[i].vxiv(data.v[i]); // -f_ext
      
      // CoM
      const Scalar & mass = model.inertias[i].mass();
      const typename Inertia::Vector3 & lever = model.inertias[i].lever();
      
      data.com[i].noalias() = mass * lever;
      data.mass[i] = mass;

      data.vcom[i].noalias() = mass * (data.v[i].angular().cross(lever) + data.v[i].linear());
    }

  };

  template<typename Scalar, int Options, template<typename,int> class JointCollectionTpl>
  struct CATBackwardStep
  : public fusion::JointUnaryVisitorBase <CATBackwardStep<Scalar,Options,JointCollectionTpl> >
  {
    typedef ModelTpl<Scalar,Options,JointCollectionTpl> Model;
    typedef DataTpl<Scalar,Options,JointCollectionTpl> Data;
    
    typedef boost::fusion::vector<const Model &,
                                  Data &
                                  > ArgsType;

    template<typename JointModel>
    static void algo(const JointModelBase<JointModel> & jmodel,
                     JointDataBase<typename JointModel::JointDataDerived> & jdata,
                     const Model & model,
                     Data & data)
    {
      /*
       * F[1:6,i] = Y*S
       * M[i,SUBTREE] = S'*F[1:6,SUBTREE]
       * if li>0
       *   Yli += liXi Yi
       *   F[1:6,SUBTREE] = liXi F[1:6,SUBTREE]
       */
      typedef typename Model::JointIndex JointIndex;
      typedef typename Data::SE3 SE3;
      
      const JointIndex & i = jmodel.id();
      const JointIndex & parent = model.parents[i];
      const SE3 & oMi = data.oMi[i];

      /* F[1:6,i] = Y*S */
      jmodel.jointCols(data.Fcrb[i]) = data.Ycrb[i] * jdata.S();

      /* M[i,SUBTREE] = S'*F[1:6,SUBTREE] */
      data.M.block(jmodel.idx_v(),jmodel.idx_v(),jmodel.nv(),data.nvSubtree[i])
      = jdata.S().transpose()*data.Fcrb[i].middleCols(jmodel.idx_v(),data.nvSubtree[i]);

      jmodel.jointVelocitySelector(data.nle) = jdata.S().transpose()*data.f[i];
      if(parent>0)
      {
        /*   Yli += liXi Yi */
        data.Ycrb[parent] += data.liMi[i].act(data.Ycrb[i]);

        /*   F[1:6,SUBTREE] = liXi F[1:6,SUBTREE] */
        Eigen::Block<typename Data::Matrix6x> jF
        = data.Fcrb[parent].block(0,jmodel.idx_v(),6,data.nvSubtree[i]);
        Eigen::Block<typename Data::Matrix6x> iF
        = data.Fcrb[i].block(0,jmodel.idx_v(),6,data.nvSubtree[i]);
        forceSet::se3Action(data.liMi[i], iF, jF);

        data.f[parent] += data.liMi[i].act(data.f[i]);
      }
      
      // CoM
      const SE3 & liMi = data.liMi[i];
      
      data.com[parent] += (liMi.rotation()*data.com[i]
                           + data.mass[i] * liMi.translation());
      
      typename SE3::Vector3 com_in_world(oMi.rotation() * data.com[i] + data.mass[i] * oMi.translation());
      
      data.vcom[parent] += liMi.rotation()*data.vcom[i];
      data.mass[parent] += data.mass[i];
      
      typedef typename Data::Matrix6x Matrix6x;
      typedef typename SizeDepType<JointModel::NV>::template ColsReturn<Matrix6x>::Type ColBlock;
      
      ColBlock Jcols = jmodel.jointCols(data.J);
      
      if( JointModel::NV==1 )
        data.Jcom.col(jmodel.idx_v())
        = data.mass[i] * Jcols.template topLeftCorner<3,1>()
        - com_in_world.cross(Jcols.template bottomLeftCorner<3,1>()) ;
      else
        jmodel.jointCols(data.Jcom)
        = data.mass[i] * Jcols.template topRows<3>()
        - skew(com_in_world) * Jcols.template bottomRows<3>();
      
      data.com[i] /= data.mass[i];
      data.vcom[i] /= data.mass[i];
    }
  };
  
  template<typename Scalar, int Options, template<typename,int> class JointCollectionTpl, typename ConfigVectorType, typename TangentVectorType>
  inline void computeAllTerms(const ModelTpl<Scalar,Options,JointCollectionTpl> & model,
                              DataTpl<Scalar,Options,JointCollectionTpl> & data,
                              const Eigen::MatrixBase<ConfigVectorType> & q,
                              const Eigen::MatrixBase<TangentVectorType> & v)
  {
    assert(model.check(data) && "data is not consistent with model.");
    PINOCCHIO_CHECK_ARGUMENT_SIZE(q.size(), model.nq, "The configuration vector is not of right size");
    PINOCCHIO_CHECK_ARGUMENT_SIZE(v.size(), model.nv, "The velocity vector is not of right size");

    typedef ModelTpl<Scalar,Options,JointCollectionTpl> Model;
    typedef typename Model::JointIndex JointIndex;
    
    data.v[0].setZero();
    data.a[0].setZero();
    data.a_gf[0] = -model.gravity;
    
    data.mass[0] = 0;
    data.com[0].setZero();
    data.vcom[0].setZero();

    typedef CATForwardStep<Scalar,Options,JointCollectionTpl,ConfigVectorType,TangentVectorType> Pass1;
    for(JointIndex i=1;i<(JointIndex) model.njoints;++i)
    {
      Pass1::run(model.joints[i],data.joints[i],
                 typename Pass1::ArgsType(model,data,q.derived(),v.derived()));
    }

    typedef CATBackwardStep<Scalar,Options,JointCollectionTpl> Pass2;
    for(JointIndex i=(JointIndex)(model.njoints-1);i>0;--i)
    {
      Pass2::run(model.joints[i],data.joints[i],
                 typename Pass2::ArgsType(model,data));
    }
    
    // Add the armature contribution
    data.M.diagonal() += model.armature;
    
    // CoM
    data.com[0] /= data.mass[0];
    data.vcom[0] /= data.mass[0];
    
    // JCoM
    data.Jcom /= data.mass[0];
    
    // Energy
    computeMechanicalEnergy(model, data);

  }
} // namespace pinocchio
/// \endinternal


#endif // ifndef __pinocchio_compute_all_terms_hpp__
=======
#endif // ifndef __pinocchio_compute_all_terms_hpp__
>>>>>>> 0856656a
<|MERGE_RESOLUTION|>--- conflicted
+++ resolved
@@ -44,215 +44,4 @@
 
 #include "pinocchio/algorithm/compute-all-terms.hxx"
 
-<<<<<<< HEAD
-/** \internal
- * ---------------------------------------------------------------------------------- */
-namespace pinocchio
-{
-  template<typename Scalar, int Options, template<typename,int> class JointCollectionTpl, typename ConfigVectorType, typename TangentVectorType>
-  struct CATForwardStep
-  : public fusion::JointUnaryVisitorBase< CATForwardStep<Scalar,Options,JointCollectionTpl,ConfigVectorType,TangentVectorType> >
-  {
-    typedef ModelTpl<Scalar,Options,JointCollectionTpl> Model;
-    typedef DataTpl<Scalar,Options,JointCollectionTpl> Data;
-    
-    typedef boost::fusion::vector<const Model &,
-                                  Data &,
-                                  const ConfigVectorType &,
-                                  const TangentVectorType &
-                                  > ArgsType;
-
-    template<typename JointModel>
-    static void algo(const JointModelBase<JointModel> & jmodel,
-                     JointDataBase<typename JointModel::JointDataDerived> & jdata,
-                     const Model & model,
-                     Data & data,
-                     const Eigen::MatrixBase<ConfigVectorType> & q,
-                     const Eigen::MatrixBase<TangentVectorType> & v)
-    {
-      typedef typename Model::JointIndex JointIndex;
-      typedef typename Data::Inertia Inertia;
-
-      const JointIndex & i = jmodel.id();
-      const JointIndex & parent = model.parents[i];
-      
-      jmodel.calc(jdata.derived(),q.derived(),v.derived());
-      
-      // CRBA
-      data.liMi[i] = model.jointPlacements[i]*jdata.M();
-      data.Ycrb[i] = model.inertias[i];
-
-      // Jacobian + NLE
-      data.v[i] = jdata.v();
-
-      if(parent>0)
-      {
-        data.oMi[i] = data.oMi[parent]*data.liMi[i];
-        data.v[i] += data.liMi[i].actInv(data.v[parent]);
-      }
-      else
-        data.oMi[i] = data.liMi[i];
-
-      jmodel.jointCols(data.J) = data.oMi[i].act(jdata.S());
-
-      data.a_gf[i] = data.a[i] = jdata.c() + (data.v[i] ^ jdata.v());
-      if (parent > 0)
-        data.a[i] += data.liMi[i].actInv(data.a[parent]);
-      
-      data.a_gf[i] += data.liMi[i].actInv(data.a_gf[parent]);
-
-      data.f[i] = model.inertias[i]*data.a_gf[i] + model.inertias[i].vxiv(data.v[i]); // -f_ext
-      
-      // CoM
-      const Scalar & mass = model.inertias[i].mass();
-      const typename Inertia::Vector3 & lever = model.inertias[i].lever();
-      
-      data.com[i].noalias() = mass * lever;
-      data.mass[i] = mass;
-
-      data.vcom[i].noalias() = mass * (data.v[i].angular().cross(lever) + data.v[i].linear());
-    }
-
-  };
-
-  template<typename Scalar, int Options, template<typename,int> class JointCollectionTpl>
-  struct CATBackwardStep
-  : public fusion::JointUnaryVisitorBase <CATBackwardStep<Scalar,Options,JointCollectionTpl> >
-  {
-    typedef ModelTpl<Scalar,Options,JointCollectionTpl> Model;
-    typedef DataTpl<Scalar,Options,JointCollectionTpl> Data;
-    
-    typedef boost::fusion::vector<const Model &,
-                                  Data &
-                                  > ArgsType;
-
-    template<typename JointModel>
-    static void algo(const JointModelBase<JointModel> & jmodel,
-                     JointDataBase<typename JointModel::JointDataDerived> & jdata,
-                     const Model & model,
-                     Data & data)
-    {
-      /*
-       * F[1:6,i] = Y*S
-       * M[i,SUBTREE] = S'*F[1:6,SUBTREE]
-       * if li>0
-       *   Yli += liXi Yi
-       *   F[1:6,SUBTREE] = liXi F[1:6,SUBTREE]
-       */
-      typedef typename Model::JointIndex JointIndex;
-      typedef typename Data::SE3 SE3;
-      
-      const JointIndex & i = jmodel.id();
-      const JointIndex & parent = model.parents[i];
-      const SE3 & oMi = data.oMi[i];
-
-      /* F[1:6,i] = Y*S */
-      jmodel.jointCols(data.Fcrb[i]) = data.Ycrb[i] * jdata.S();
-
-      /* M[i,SUBTREE] = S'*F[1:6,SUBTREE] */
-      data.M.block(jmodel.idx_v(),jmodel.idx_v(),jmodel.nv(),data.nvSubtree[i])
-      = jdata.S().transpose()*data.Fcrb[i].middleCols(jmodel.idx_v(),data.nvSubtree[i]);
-
-      jmodel.jointVelocitySelector(data.nle) = jdata.S().transpose()*data.f[i];
-      if(parent>0)
-      {
-        /*   Yli += liXi Yi */
-        data.Ycrb[parent] += data.liMi[i].act(data.Ycrb[i]);
-
-        /*   F[1:6,SUBTREE] = liXi F[1:6,SUBTREE] */
-        Eigen::Block<typename Data::Matrix6x> jF
-        = data.Fcrb[parent].block(0,jmodel.idx_v(),6,data.nvSubtree[i]);
-        Eigen::Block<typename Data::Matrix6x> iF
-        = data.Fcrb[i].block(0,jmodel.idx_v(),6,data.nvSubtree[i]);
-        forceSet::se3Action(data.liMi[i], iF, jF);
-
-        data.f[parent] += data.liMi[i].act(data.f[i]);
-      }
-      
-      // CoM
-      const SE3 & liMi = data.liMi[i];
-      
-      data.com[parent] += (liMi.rotation()*data.com[i]
-                           + data.mass[i] * liMi.translation());
-      
-      typename SE3::Vector3 com_in_world(oMi.rotation() * data.com[i] + data.mass[i] * oMi.translation());
-      
-      data.vcom[parent] += liMi.rotation()*data.vcom[i];
-      data.mass[parent] += data.mass[i];
-      
-      typedef typename Data::Matrix6x Matrix6x;
-      typedef typename SizeDepType<JointModel::NV>::template ColsReturn<Matrix6x>::Type ColBlock;
-      
-      ColBlock Jcols = jmodel.jointCols(data.J);
-      
-      if( JointModel::NV==1 )
-        data.Jcom.col(jmodel.idx_v())
-        = data.mass[i] * Jcols.template topLeftCorner<3,1>()
-        - com_in_world.cross(Jcols.template bottomLeftCorner<3,1>()) ;
-      else
-        jmodel.jointCols(data.Jcom)
-        = data.mass[i] * Jcols.template topRows<3>()
-        - skew(com_in_world) * Jcols.template bottomRows<3>();
-      
-      data.com[i] /= data.mass[i];
-      data.vcom[i] /= data.mass[i];
-    }
-  };
-  
-  template<typename Scalar, int Options, template<typename,int> class JointCollectionTpl, typename ConfigVectorType, typename TangentVectorType>
-  inline void computeAllTerms(const ModelTpl<Scalar,Options,JointCollectionTpl> & model,
-                              DataTpl<Scalar,Options,JointCollectionTpl> & data,
-                              const Eigen::MatrixBase<ConfigVectorType> & q,
-                              const Eigen::MatrixBase<TangentVectorType> & v)
-  {
-    assert(model.check(data) && "data is not consistent with model.");
-    PINOCCHIO_CHECK_ARGUMENT_SIZE(q.size(), model.nq, "The configuration vector is not of right size");
-    PINOCCHIO_CHECK_ARGUMENT_SIZE(v.size(), model.nv, "The velocity vector is not of right size");
-
-    typedef ModelTpl<Scalar,Options,JointCollectionTpl> Model;
-    typedef typename Model::JointIndex JointIndex;
-    
-    data.v[0].setZero();
-    data.a[0].setZero();
-    data.a_gf[0] = -model.gravity;
-    
-    data.mass[0] = 0;
-    data.com[0].setZero();
-    data.vcom[0].setZero();
-
-    typedef CATForwardStep<Scalar,Options,JointCollectionTpl,ConfigVectorType,TangentVectorType> Pass1;
-    for(JointIndex i=1;i<(JointIndex) model.njoints;++i)
-    {
-      Pass1::run(model.joints[i],data.joints[i],
-                 typename Pass1::ArgsType(model,data,q.derived(),v.derived()));
-    }
-
-    typedef CATBackwardStep<Scalar,Options,JointCollectionTpl> Pass2;
-    for(JointIndex i=(JointIndex)(model.njoints-1);i>0;--i)
-    {
-      Pass2::run(model.joints[i],data.joints[i],
-                 typename Pass2::ArgsType(model,data));
-    }
-    
-    // Add the armature contribution
-    data.M.diagonal() += model.armature;
-    
-    // CoM
-    data.com[0] /= data.mass[0];
-    data.vcom[0] /= data.mass[0];
-    
-    // JCoM
-    data.Jcom /= data.mass[0];
-    
-    // Energy
-    computeMechanicalEnergy(model, data);
-
-  }
-} // namespace pinocchio
-/// \endinternal
-
-
-#endif // ifndef __pinocchio_compute_all_terms_hpp__
-=======
-#endif // ifndef __pinocchio_compute_all_terms_hpp__
->>>>>>> 0856656a
+#endif // ifndef __pinocchio_compute_all_terms_hpp__