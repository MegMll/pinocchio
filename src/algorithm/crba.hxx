//
// Copyright (c) 2015-2020 CNRS INRIA
//

#ifndef __pinocchio_crba_hxx__
#define __pinocchio_crba_hxx__

#include "pinocchio/multibody/visitor.hpp"
#include "pinocchio/spatial/act-on-set.hpp"
#include "pinocchio/algorithm/kinematics.hpp"
#include "pinocchio/algorithm/check.hpp"

/// @cond DEV

namespace pinocchio 
{
  
  template<typename Scalar, int Options, template<typename,int> class JointCollectionTpl, typename ConfigVectorType>
  struct CrbaForwardStep
  : public fusion::JointUnaryVisitorBase< CrbaForwardStep<Scalar,Options,JointCollectionTpl,ConfigVectorType> >
  {
    typedef ModelTpl<Scalar,Options,JointCollectionTpl> Model;
    typedef DataTpl<Scalar,Options,JointCollectionTpl> Data;
    
    typedef boost::fusion::vector<const Model &,
                                  Data &,
                                  const ConfigVectorType &
                                  > ArgsType;

    template<typename JointModel>
    static void algo(const JointModelBase<JointModel> & jmodel,
                     JointDataBase<typename JointModel::JointDataDerived> & jdata,
                     const Model & model,
                     Data & data,
                     const Eigen::MatrixBase<ConfigVectorType> & q)
    {
      typedef typename Model::JointIndex JointIndex;
      
      const JointIndex & i = jmodel.id();
      jmodel.calc(jdata.derived(),q.derived());
      
      data.liMi[i] = model.jointPlacements[i]*jdata.M();
      data.Ycrb[i] = model.inertias[i];
    }

  };

  template<typename Scalar, int Options, template<typename,int> class JointCollectionTpl>
  struct CrbaBackwardStep
  : public fusion::JointUnaryVisitorBase< CrbaBackwardStep<Scalar,Options,JointCollectionTpl> >
  {
    typedef ModelTpl<Scalar,Options,JointCollectionTpl> Model;
    typedef DataTpl<Scalar,Options,JointCollectionTpl> Data;
    
    typedef boost::fusion::vector<const Model &,
				                          Data &>  ArgsType;
    
    template<typename JointModel>
    static void algo(const JointModelBase<JointModel> & jmodel,
                     JointDataBase<typename JointModel::JointDataDerived> & jdata,
                     const Model & model,
                     Data & data)
    {
      /*
       * F[1:6,i] = Y*S
       * M[i,SUBTREE] = S'*F[1:6,SUBTREE]
       * if li>0 
       *   Yli += liXi Yi
       *   F[1:6,SUBTREE] = liXi F[1:6,SUBTREE]
       */
      
      typedef typename Model::JointIndex JointIndex;
      typedef typename Data::Matrix6x::ColsBlockXpr Block;
      const JointIndex & i = jmodel.id();

      /* F[1:6,i] = Y*S */
      //data.Fcrb[i].block<6,JointModel::NV>(0,jmodel.idx_v()) = data.Ycrb[i] * jdata.S();
      jmodel.jointCols(data.Fcrb[i]) = data.Ycrb[i] * jdata.S();

      /* M[i,SUBTREE] = S'*F[1:6,SUBTREE] */
      data.M.block(jmodel.idx_v(),jmodel.idx_v(),jmodel.nv(),data.nvSubtree[i]) 
      = jdata.S().transpose()*data.Fcrb[i].middleCols(jmodel.idx_v(),data.nvSubtree[i]);
      
      const JointIndex & parent = model.parents[i];
      if(parent>0)
      {
        /*   Yli += liXi Yi */
        data.Ycrb[parent] += data.liMi[i].act(data.Ycrb[i]);
        
        /*   F[1:6,SUBTREE] = liXi F[1:6,SUBTREE] */
        Block jF
        = data.Fcrb[parent].middleCols(jmodel.idx_v(),data.nvSubtree[i]);
        Block iF
        = data.Fcrb[i].middleCols(jmodel.idx_v(),data.nvSubtree[i]);
        forceSet::se3Action(data.liMi[i], iF, jF);
      }
    }
  };
  
  template<typename Scalar, int Options, template<typename,int> class JointCollectionTpl, typename ConfigVectorType>
  struct CrbaForwardStepMinimal
  : public fusion::JointUnaryVisitorBase< CrbaForwardStepMinimal<Scalar,Options,JointCollectionTpl,ConfigVectorType> >
  {
    typedef ModelTpl<Scalar,Options,JointCollectionTpl> Model;
    typedef DataTpl<Scalar,Options,JointCollectionTpl> Data;
    
    typedef boost::fusion::vector<const Model &,
                                  Data &,
                                  const ConfigVectorType &
                                  > ArgsType;
    
    template<typename JointModel>
    static void algo(const JointModelBase<JointModel> & jmodel,
                     JointDataBase<typename JointModel::JointDataDerived> & jdata,
                     const Model & model,
                     Data & data,
                     const Eigen::MatrixBase<ConfigVectorType> & q)
    {
      typedef typename Model::JointIndex JointIndex;
      
      const JointIndex & i = jmodel.id();
      jmodel.calc(jdata.derived(),q.derived());
      
      data.liMi[i] = model.jointPlacements[i]*jdata.M();
      
      const JointIndex & parent = model.parents[i];
      if (parent>0) data.oMi[i] = data.oMi[parent]*data.liMi[i];
      else data.oMi[i] = data.liMi[i];
      
      jmodel.jointCols(data.J) = data.oMi[i].act(jdata.S());
      
      data.oYcrb[i] = data.oMi[i].act(model.inertias[i]);
    }
    
  };
  
  template<typename Scalar, int Options, template<typename,int> class JointCollectionTpl>
  struct CrbaBackwardStepMinimal
  : public fusion::JointUnaryVisitorBase< CrbaBackwardStepMinimal<Scalar,Options,JointCollectionTpl> >
  {
    typedef ModelTpl<Scalar,Options,JointCollectionTpl> Model;
    typedef DataTpl<Scalar,Options,JointCollectionTpl> Data;
    
    typedef boost::fusion::vector<const Model &,
                                  Data &>  ArgsType;
    
    template<typename JointModel>
    static void algo(const JointModelBase<JointModel> & jmodel,
                     const Model & model,
                     Data & data)
    {
      typedef typename Model::JointIndex JointIndex;
      typedef typename SizeDepType<JointModel::NV>::template ColsReturn<typename Data::Matrix6x>::Type ColsBlock;
      const JointIndex & i = jmodel.id();
      
      // Centroidal momentum map
      ColsBlock Ag_cols = jmodel.jointCols(data.Ag);
      ColsBlock J_cols = jmodel.jointCols(data.J);
      motionSet::inertiaAction(data.oYcrb[i],J_cols,Ag_cols);
      
      // Joint Space Inertia Matrix
      data.M.block(jmodel.idx_v(),jmodel.idx_v(),jmodel.nv(),data.nvSubtree[i]).noalias()
      = J_cols.transpose()*data.Ag.middleCols(jmodel.idx_v(),data.nvSubtree[i]);
      
      const JointIndex & parent = model.parents[i];
      data.oYcrb[parent] += data.oYcrb[i];
    }
  };

  namespace deprecated
  {
    template<typename Scalar, int Options, template<typename,int> class JointCollectionTpl, typename ConfigVectorType>
    inline const typename DataTpl<Scalar,Options,JointCollectionTpl>::MatrixXs &
    crba(const ModelTpl<Scalar,Options,JointCollectionTpl> & model,
         DataTpl<Scalar,Options,JointCollectionTpl> & data,
         const Eigen::MatrixBase<ConfigVectorType> & q)
    {
      assert(model.check(data) && "data is not consistent with model.");
      PINOCCHIO_CHECK_ARGUMENT_SIZE(q.size(), model.nq, "The configuration vector is not of right size");
      
      typedef typename ModelTpl<Scalar,Options,JointCollectionTpl>::JointIndex JointIndex;
      
      typedef CrbaForwardStep<Scalar,Options,JointCollectionTpl,ConfigVectorType> Pass1;
      for(JointIndex i=1; i<(JointIndex)(model.njoints); ++i)
      {
        Pass1::run(model.joints[i],data.joints[i],
                   typename Pass1::ArgsType(model,data,q.derived()));
      }
      
      typedef CrbaBackwardStep<Scalar,Options,JointCollectionTpl> Pass2;
      for(JointIndex i=(JointIndex)(model.njoints-1); i>0; --i)
      {
        Pass2::run(model.joints[i],data.joints[i],
                   typename Pass2::ArgsType(model,data));
      }
      
      // Add the armature contribution
      data.M.diagonal() += model.armature;
      
      return data.M;
    }
  }
  
  template<typename Scalar, int Options, template<typename,int> class JointCollectionTpl, typename ConfigVectorType>
  inline const typename DataTpl<Scalar,Options,JointCollectionTpl>::MatrixXs &
  crba(const ModelTpl<Scalar,Options,JointCollectionTpl> & model,
       DataTpl<Scalar,Options,JointCollectionTpl> & data,
       const Eigen::MatrixBase<ConfigVectorType> & q)
  {
    assert(model.check(data) && "data is not consistent with model.");
    PINOCCHIO_CHECK_ARGUMENT_SIZE(q.size(), model.nq, "The configuration vector is not of right size");
    
    typedef typename ModelTpl<Scalar,Options,JointCollectionTpl>::JointIndex JointIndex;
    
    data.oYcrb[0].setZero();
    typedef CrbaForwardStepMinimal<Scalar,Options,JointCollectionTpl,ConfigVectorType> Pass1;
    for(JointIndex i=1; i<(JointIndex)(model.njoints); ++i)
    {
      Pass1::run(model.joints[i],data.joints[i],
                 typename Pass1::ArgsType(model,data,q.derived()));
    }
    
    typedef CrbaBackwardStepMinimal<Scalar,Options,JointCollectionTpl> Pass2;
    for(JointIndex i=(JointIndex)(model.njoints-1); i>0; --i)
    {
      Pass2::run(model.joints[i],
                 typename Pass2::ArgsType(model,data));
    }
    
    // Add the armature contribution
    data.M.diagonal() += model.armature;
    
    // Retrieve the Centroidal Momemtum map
    typedef DataTpl<Scalar,Options,JointCollectionTpl> Data;
    typedef typename Data::Force Force;
    typedef Eigen::Block<typename Data::Matrix6x,3,-1> Block3x;
    
<<<<<<< HEAD
    data.com[0] = data.oYcrb[0].lever();
=======
    data.mass[0] = data.Ycrb[0].mass();
    data.com[0] = data.Ycrb[0].lever();
>>>>>>> 0856656a
    
    const Block3x Ag_lin = data.Ag.template middleRows<3>(Force::LINEAR);
    Block3x Ag_ang = data.Ag.template middleRows<3>(Force::ANGULAR);
    for(long i = 0; i<model.nv; ++i)
      Ag_ang.col(i) += Ag_lin.col(i).cross(data.com[0]);
    
    return data.M;
  }
  
  // --- CHECKER ---------------------------------------------------------------
  // --- CHECKER ---------------------------------------------------------------
  // --- CHECKER ---------------------------------------------------------------

  namespace internal
  {
    template<typename Scalar, int Options, template<typename,int> class JointCollectionTpl>
    inline bool isDescendant(const ModelTpl<Scalar,Options,JointCollectionTpl> & model,
                             const typename ModelTpl<Scalar,Options,JointCollectionTpl>::JointIndex j,
                             const typename ModelTpl<Scalar,Options,JointCollectionTpl>::JointIndex root)
    {
      typedef ModelTpl<Scalar,Options,JointCollectionTpl> Model;
      typedef typename Model::JointIndex JointIndex;
      
      if(j>=(JointIndex)model.njoints)  return false;
      if(j==0)                          return root==0;
      return (j==root) || isDescendant(model,model.parents[j],root);
    }
  }
  
  template<typename Scalar, int Options, template<typename,int> class JointCollectionTpl>
  inline bool CRBAChecker::checkModel_impl(const ModelTpl<Scalar,Options,JointCollectionTpl> & model) const
  {
    typedef ModelTpl<Scalar,Options,JointCollectionTpl> Model;
    typedef typename Model::JointIndex JointIndex;
    
    // For CRBA, the tree must be "compact", i.e. all descendants of a node i are stored
    // immediately after i in the "parents" map, i.e. forall joint i, the interval i+1..n-1
    // can be separated in two intervals [i+1..k] and [k+1..n-1], where any [i+1..k] is a descendant
    // of i and none of [k+1..n-1] is a descendant of i.
    for(JointIndex i=1; i < (JointIndex)(model.njoints-1); ++i) // no need to check joints 0 and N-1
      {
        JointIndex k=i+1;
        while(internal::isDescendant(model,k,i)) ++k;
        for( ; int(k)<model.njoints; ++k ) 
          if( internal::isDescendant(model,k,i) ) return false;
      }
    return true;
  }


} // namespace pinocchio

/// @endcond

#endif // ifndef __pinocchio_crba_hxx__<|MERGE_RESOLUTION|>--- conflicted
+++ resolved
@@ -235,12 +235,8 @@
     typedef typename Data::Force Force;
     typedef Eigen::Block<typename Data::Matrix6x,3,-1> Block3x;
     
-<<<<<<< HEAD
+    data.mass[0] = data.oYcrb[0].mass();
     data.com[0] = data.oYcrb[0].lever();
-=======
-    data.mass[0] = data.Ycrb[0].mass();
-    data.com[0] = data.Ycrb[0].lever();
->>>>>>> 0856656a
     
     const Block3x Ag_lin = data.Ag.template middleRows<3>(Force::LINEAR);
     Block3x Ag_ang = data.Ag.template middleRows<3>(Force::ANGULAR);
