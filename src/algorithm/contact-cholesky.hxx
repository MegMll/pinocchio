--- conflicted
+++ resolved
@@ -216,24 +216,12 @@
       // Update frame placements if needed
       for(size_t ee_id = 0; ee_id < num_ee; ++ee_id)
       {
-<<<<<<< HEAD
         const RigidContactModel & cmodel = contact_models[ee_id];
         RigidContactData & cdata = contact_datas[ee_id];
-=======
-        const RigidContactModel & cmodel = contact_models[f];
-        if(cmodel.reference_frame == WORLD) continue; // skip useless computations
-        
-        const typename Model::FrameIndex & frame_id = cmodel.frame_id;
-        const typename Model::Frame & frame = model.frames[frame_id];
->>>>>>> a0dc52d6
 
         const typename Model::JointIndex joint1_id = cmodel.joint1_id;
         
-<<<<<<< HEAD
         cdata.contact_placement = data.oMi[joint1_id] * cmodel.joint1_placement;
-=======
-        data.oMf[frame_id] = data.oMi[joint_id] * frame.placement;
->>>>>>> a0dc52d6
       }
 
       // Core
@@ -272,8 +260,8 @@
           const BooleanVector & indexes = extented_parents_fromRow[ee_id];
           const RigidContactModel & cmodel = contact_models[ee_id];
           const Eigen::DenseIndex constraint_dim = cmodel.size();
-          const typename Model::FrameIndex & frame_id = cmodel.frame_id;
-	  const SE3 & contact_placement = data.oMf[frame_id];
+	        const SE3 & contact_placement = cdata.contact_placement;
+   
           if(indexes[jj])
           {
             switch(cmodel.reference_frame)
