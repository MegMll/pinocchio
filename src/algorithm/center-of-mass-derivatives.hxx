//
<<<<<<< HEAD
// Copyright (c) 2019-2020 CNRS INRIA
=======
// Copyright (c) 2019-2021 CNRS INRIA
>>>>>>> 0856656a
//

#ifndef __pinocchio_algorithm_center_of_mass_derivatives_hxx__
#define __pinocchio_algorithm_center_of_mass_derivatives_hxx__

#include "pinocchio/multibody/visitor.hpp"
#include "pinocchio/algorithm/check.hpp"

namespace pinocchio
{
  template<typename Scalar, int Options, template<typename,int> class JointCollectionTpl,
           typename Matrix3xOut>
  struct CoMVelocityDerivativesForwardStep
    : public fusion::JointUnaryVisitorBase< CoMVelocityDerivativesForwardStep<Scalar,Options,JointCollectionTpl,Matrix3xOut> >
  {
    /* Assumes that both computeForwardKinematicsDerivatives and centerOfMass (or
     * equivalent methods like computeAllTerms) have been computed beforehand. */

    typedef ModelTpl<Scalar,Options,JointCollectionTpl> Model;
    typedef DataTpl<Scalar,Options,JointCollectionTpl> Data;
    
    typedef boost::fusion::vector<const Model &,
                                  Data &,
                                  Matrix3xOut &
                                  > ArgsType;
    
    template<typename JointModel>
    static void algo(const JointModelBase<JointModel> & jmodel,
                     JointDataBase<typename JointModel::JointDataDerived> & jdata,
                     const Model & model,
                     Data & data,
                     const Eigen::MatrixBase<Matrix3xOut> & vcom_partial_dq)
    {
      typedef typename Model::JointIndex JointIndex;
      typedef typename Data::Motion Motion;
      
<<<<<<< HEAD
      typedef Eigen::Matrix<Scalar,6,JointModel::NV,Options,6,JointModel::NV==Eigen::Dynamic?6:JointModel::NV> Matrix6NV;
      
      const JointIndex & i = jmodel.id();
      const JointIndex & parent = model.parents[i];
=======
      const JointIndex i = jmodel.id();
      const JointIndex parent = model.parents[i];
>>>>>>> 0856656a

      Matrix3xOut & dvcom_dq = PINOCCHIO_EIGEN_CONST_CAST(Matrix3xOut,vcom_partial_dq);
      typename SizeDepType<JointModel::NV>::template ColsReturn<typename Data::Matrix3x>::Type
        dvcom_dqi = jmodel.jointCols(dvcom_dq);

      Motion vpc = (parent>0) ? (data.v[i]-(Motion)jdata.v()) : Motion::Zero();
      vpc.linear() -= data.vcom[i]; // vpc = v_{parent+c} = [ v_parent+vc; w_parent ]
      
      Matrix6NV vxS(6,jmodel.nv());
      vxS = vpc.cross(jdata.S());
      
      dvcom_dqi.noalias() = (data.mass[i]/data.mass[0])*data.oMi[i].rotation()
        *( vxS.template middleRows<3>(Motion::LINEAR) - cross( data.com[i], vxS.template middleRows<3>(Motion::ANGULAR)) );
    }
  };
  
  template<typename Scalar, int Options, template<typename,int> class JointCollectionTpl,
           typename Matrix3xOut>
  inline void getCenterOfMassVelocityDerivatives(const ModelTpl<Scalar,Options,JointCollectionTpl> & model,
                                                 DataTpl<Scalar,Options,JointCollectionTpl> & data,
                                                 const Eigen::MatrixBase<Matrix3xOut> & vcom_partial_dq)
  {
    EIGEN_STATIC_ASSERT_SAME_MATRIX_SIZE(Matrix3xOut,Data::Matrix3x);
    
    PINOCCHIO_CHECK_ARGUMENT_SIZE(vcom_partial_dq.cols(),  model.nv);
    assert(model.check(data) && "data is not consistent with model.");
    
    typedef ModelTpl<Scalar,Options,JointCollectionTpl> Model;
    typedef typename Model::JointIndex JointIndex;

    Matrix3xOut & dvcom_dq = PINOCCHIO_EIGEN_CONST_CAST(Matrix3xOut,vcom_partial_dq);
      
    typedef CoMVelocityDerivativesForwardStep<Scalar,Options,JointCollectionTpl,Matrix3xOut> Pass1;
    for(JointIndex i = 1; i < (JointIndex)model.njoints; i ++)
    {
      Pass1::run(model.joints[i],data.joints[i],
                 typename Pass1::ArgsType(model,data,dvcom_dq));
    }
  }

} // namespace pinocchio

#endif // ifndef __pinocchio_algorithm_center_of_mass_derivatives_hxx__<|MERGE_RESOLUTION|>--- conflicted
+++ resolved
@@ -1,9 +1,5 @@
 //
-<<<<<<< HEAD
-// Copyright (c) 2019-2020 CNRS INRIA
-=======
 // Copyright (c) 2019-2021 CNRS INRIA
->>>>>>> 0856656a
 //
 
 #ifndef __pinocchio_algorithm_center_of_mass_derivatives_hxx__
@@ -40,15 +36,10 @@
       typedef typename Model::JointIndex JointIndex;
       typedef typename Data::Motion Motion;
       
-<<<<<<< HEAD
       typedef Eigen::Matrix<Scalar,6,JointModel::NV,Options,6,JointModel::NV==Eigen::Dynamic?6:JointModel::NV> Matrix6NV;
       
-      const JointIndex & i = jmodel.id();
-      const JointIndex & parent = model.parents[i];
-=======
       const JointIndex i = jmodel.id();
       const JointIndex parent = model.parents[i];
->>>>>>> 0856656a
 
       Matrix3xOut & dvcom_dq = PINOCCHIO_EIGEN_CONST_CAST(Matrix3xOut,vcom_partial_dq);
       typename SizeDepType<JointModel::NV>::template ColsReturn<typename Data::Matrix3x>::Type
