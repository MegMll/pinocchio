--- conflicted
+++ resolved
@@ -109,11 +109,7 @@
    * @param[in]  frame_id    Id of the operational Frame
    * @param[in]  rf          Reference frame in which the acceleration is expressed.
    *
-<<<<<<< HEAD
-   * @return     The spatial acceleration of the Frame expressed in the LOCAL coordinates system of the Frame.
-=======
    * @return The spatial acceleration of the Frame expressed in the desired reference frame.
->>>>>>> b4e41f56
    *
    * @warning    Second order forwardKinematics should have been called first
    */
@@ -150,16 +146,10 @@
    *             depending on the value of rf.
    *             You must first call pinocchio::computeJointJacobians followed by pinocchio::framesForwardKinematics to update placement values in data structure.
    *
-<<<<<<< HEAD
    * @remarks    Similarly to pinocchio::getJointJacobian with LOCAL, LOCAL_WORLD_ALIGNED or WORLD parameters:
    *              - if rf == LOCAL, this function returns the Jacobian of the frame expressed in the local coordinates system of the frame,
    *              - if rl == WORLD, it returns the Jacobian of the point coincident with the origin and expressed in a coordinate system aligned with the WORLD,
    *              - if rl == LOCAL_WORLD_ALIGNED, it returns the Jacobian of the point centered on the Frame but with the coordinate system aligned with the WORLD coordinate systems,
-=======
-   * @remark     Similarly to pinocchio::getJointJacobian with LOCAL or WORLD parameters, if rf == LOCAL, this function returns the Jacobian of the frame expressed
-   *             in the local coordinates of the frame, or if rl == WORLD, it returns the Jacobian expressed of the point coincident with the origin
-   *             and expressed in a coordinate system aligned with the WORLD.
->>>>>>> b4e41f56
    *
    * @tparam JointCollection Collection of Joint types.
    * @tparam Matrix6xLike Type of the matrix containing the joint Jacobian.
