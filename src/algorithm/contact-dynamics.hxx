--- conflicted
+++ resolved
@@ -230,7 +230,6 @@
       const RigidContactModel & contact_model = contact_models[contact_id];
       const int contact_dim = contact_model.size();
 
-<<<<<<< HEAD
       const typename Model::JointIndex joint1_id = contact_model.joint1_id;
       const typename Data::SE3 & oMi = data.oMi[joint1_id];
       
@@ -238,16 +237,6 @@
 
       // Update frame placement
       oMcontact = oMi * contact_model.joint1_placement;
-=======
-      const typename Model::FrameIndex & frame_id = contact_model.frame_id;
-      const typename Model::Frame & frame = model.frames[frame_id];
-      const typename Model::JointIndex & joint_id = frame.parent;
-      const typename Data::SE3 & oMi = data.oMi[joint_id];
-      typename Data::SE3& oMcontact = data.oMf[frame_id];
-
-      // Update frame placement
-      oMcontact = oMi * frame.placement;
->>>>>>> a0dc52d6
 
       classicAcceleration(data.ov[joint1_id],
                           data.oa[joint1_id],
@@ -597,13 +586,8 @@
       const typename Model::JointIndex joint1_id = cmodel.joint1_id;
 
       // Compute relative placement between the joint and the contact frame
-<<<<<<< HEAD
       SE3 & oMc = cdata.contact_placement;
       oMc = data.oMi[joint1_id] * cmodel.joint1_placement; // contact placement
-=======
-      SE3 & oMc = data.oMf[frame_id];
-      oMc = data.oMi[joint_id] * frame.placement; // contact placement
->>>>>>> a0dc52d6
       
       typedef typename Data::Inertia Inertia;
       typedef typename Inertia::Symmetric3 Symmetric3;
@@ -677,17 +661,9 @@
         const RigidContactModel & cmodel = contact_models[contact_id];
         RigidContactData & cdata = contact_data[contact_id];
         
-<<<<<<< HEAD
         const typename Model::JointIndex & joint1_id = cmodel.joint1_id;
         
         const SE3 & oMc = cdata.contact_placement;
-=======
-        const typename RigidContactModel::FrameIndex & frame_id = cmodel.frame_id;
-        const typename Model::Frame & frame = model.frames[frame_id];
-        const typename Model::JointIndex & joint_id = frame.parent;
-
-        const SE3 & oMc = data.oMf[frame_id];
->>>>>>> a0dc52d6
         const Motion & contact_velocity = cdata.contact_velocity;
 
         // Compute contact acceleration error (drift)
