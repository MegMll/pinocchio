//
// Copyright (c) 2019 INRIA
//

#ifndef __pinocchio_multibody_data_serialization_hpp__
#define __pinocchio_multibody_data_serialization_hpp__

#include <boost/serialization/variant.hpp>
#include <boost/serialization/vector.hpp>

#include "pinocchio/serialization/aligned-vector.hpp"
#include "pinocchio/serialization/spatial.hpp"
#include "pinocchio/serialization/eigen.hpp"
#include "pinocchio/serialization/joints.hpp"
#include "pinocchio/serialization/frame.hpp"

#define PINOCCHIO_MAKE_DATA_NVP(ar,data,field_name) \
  ar & make_nvp(#field_name,data.field_name)

namespace boost
{
  namespace serialization
  {
    template<class Archive, typename Scalar, int Options, template<typename,int> class JointCollectionTpl>
    void serialize(Archive & ar,
                   pinocchio::DataTpl<Scalar,Options,JointCollectionTpl> & data,
                   const unsigned int /*version*/)
    {
      PINOCCHIO_MAKE_DATA_NVP(ar,data,joints);
      PINOCCHIO_MAKE_DATA_NVP(ar,data,a);
      PINOCCHIO_MAKE_DATA_NVP(ar,data,oa);
      PINOCCHIO_MAKE_DATA_NVP(ar,data,oa_drift);
      PINOCCHIO_MAKE_DATA_NVP(ar,data,oa_augmented);
      PINOCCHIO_MAKE_DATA_NVP(ar,data,a_gf);
      PINOCCHIO_MAKE_DATA_NVP(ar,data,oa_gf);
      PINOCCHIO_MAKE_DATA_NVP(ar,data,v);
      PINOCCHIO_MAKE_DATA_NVP(ar,data,ov);
      PINOCCHIO_MAKE_DATA_NVP(ar,data,f);
      PINOCCHIO_MAKE_DATA_NVP(ar,data,of);
      PINOCCHIO_MAKE_DATA_NVP(ar,data,of_augmented);
      PINOCCHIO_MAKE_DATA_NVP(ar,data,h);
      PINOCCHIO_MAKE_DATA_NVP(ar,data,oh);
      PINOCCHIO_MAKE_DATA_NVP(ar,data,oMi);
      PINOCCHIO_MAKE_DATA_NVP(ar,data,liMi);
      PINOCCHIO_MAKE_DATA_NVP(ar,data,tau);
      PINOCCHIO_MAKE_DATA_NVP(ar,data,nle);
      PINOCCHIO_MAKE_DATA_NVP(ar,data,g);
      PINOCCHIO_MAKE_DATA_NVP(ar,data,oMf);
      PINOCCHIO_MAKE_DATA_NVP(ar,data,Ycrb);
      PINOCCHIO_MAKE_DATA_NVP(ar,data,dYcrb);
      PINOCCHIO_MAKE_DATA_NVP(ar,data,M);
      PINOCCHIO_MAKE_DATA_NVP(ar,data,Minv);
      PINOCCHIO_MAKE_DATA_NVP(ar,data,C);
      PINOCCHIO_MAKE_DATA_NVP(ar,data,dHdq);
      PINOCCHIO_MAKE_DATA_NVP(ar,data,dFdq);
      PINOCCHIO_MAKE_DATA_NVP(ar,data,dFdv);
      PINOCCHIO_MAKE_DATA_NVP(ar,data,dFda);
      PINOCCHIO_MAKE_DATA_NVP(ar,data,SDinv);
      PINOCCHIO_MAKE_DATA_NVP(ar,data,UDinv);
      PINOCCHIO_MAKE_DATA_NVP(ar,data,IS);
      PINOCCHIO_MAKE_DATA_NVP(ar,data,vxI);
      PINOCCHIO_MAKE_DATA_NVP(ar,data,Ivx);
      PINOCCHIO_MAKE_DATA_NVP(ar,data,B);
      PINOCCHIO_MAKE_DATA_NVP(ar,data,oinertias);
      PINOCCHIO_MAKE_DATA_NVP(ar,data,oYcrb);
      PINOCCHIO_MAKE_DATA_NVP(ar,data,doYcrb);
      PINOCCHIO_MAKE_DATA_NVP(ar,data,ddq);
      PINOCCHIO_MAKE_DATA_NVP(ar,data,Yaba);
      PINOCCHIO_MAKE_DATA_NVP(ar,data,oYaba);
      PINOCCHIO_MAKE_DATA_NVP(ar,data,oYaba_contact);
      PINOCCHIO_MAKE_DATA_NVP(ar,data,oL);
      PINOCCHIO_MAKE_DATA_NVP(ar,data,oK);
      PINOCCHIO_MAKE_DATA_NVP(ar,data,u);
      PINOCCHIO_MAKE_DATA_NVP(ar,data,Ag);
      PINOCCHIO_MAKE_DATA_NVP(ar,data,dAg);
      PINOCCHIO_MAKE_DATA_NVP(ar,data,hg);
      PINOCCHIO_MAKE_DATA_NVP(ar,data,dhg);
      PINOCCHIO_MAKE_DATA_NVP(ar,data,Ig);
      PINOCCHIO_MAKE_DATA_NVP(ar,data,Fcrb);
      PINOCCHIO_MAKE_DATA_NVP(ar,data,lastChild);
      PINOCCHIO_MAKE_DATA_NVP(ar,data,nvSubtree);
      PINOCCHIO_MAKE_DATA_NVP(ar,data,start_idx_v_fromRow);
      PINOCCHIO_MAKE_DATA_NVP(ar,data,end_idx_v_fromRow);
      PINOCCHIO_MAKE_DATA_NVP(ar,data,U);
      PINOCCHIO_MAKE_DATA_NVP(ar,data,D);
      PINOCCHIO_MAKE_DATA_NVP(ar,data,Dinv);
      PINOCCHIO_MAKE_DATA_NVP(ar,data,parents_fromRow);
      PINOCCHIO_MAKE_DATA_NVP(ar,data,supports_fromRow);
      PINOCCHIO_MAKE_DATA_NVP(ar,data,nvSubtree_fromRow);
      PINOCCHIO_MAKE_DATA_NVP(ar,data,J);
      PINOCCHIO_MAKE_DATA_NVP(ar,data,dJ);
      PINOCCHIO_MAKE_DATA_NVP(ar,data,ddJ);
      PINOCCHIO_MAKE_DATA_NVP(ar,data,psid);
      PINOCCHIO_MAKE_DATA_NVP(ar,data,psidd);
      PINOCCHIO_MAKE_DATA_NVP(ar,data,dVdq);
      PINOCCHIO_MAKE_DATA_NVP(ar,data,dAdq);
      PINOCCHIO_MAKE_DATA_NVP(ar,data,dAdv);
      PINOCCHIO_MAKE_DATA_NVP(ar,data,dtau_dq);
      PINOCCHIO_MAKE_DATA_NVP(ar,data,dtau_dv);
      PINOCCHIO_MAKE_DATA_NVP(ar,data,ddq_dq);
      PINOCCHIO_MAKE_DATA_NVP(ar,data,ddq_dv);
      PINOCCHIO_MAKE_DATA_NVP(ar,data,dvc_dq);
      PINOCCHIO_MAKE_DATA_NVP(ar,data,dac_dq);
      PINOCCHIO_MAKE_DATA_NVP(ar,data,dac_dv);
      PINOCCHIO_MAKE_DATA_NVP(ar,data,dac_da);
      PINOCCHIO_MAKE_DATA_NVP(ar,data,osim);
      PINOCCHIO_MAKE_DATA_NVP(ar,data,dlambda_dq);
      PINOCCHIO_MAKE_DATA_NVP(ar,data,dlambda_dv);
      PINOCCHIO_MAKE_DATA_NVP(ar,data,dlambda_dtau);
      PINOCCHIO_MAKE_DATA_NVP(ar,data,dlambda_dx_prox);
      PINOCCHIO_MAKE_DATA_NVP(ar,data,drhs_prox);
      PINOCCHIO_MAKE_DATA_NVP(ar,data,iMf);
      PINOCCHIO_MAKE_DATA_NVP(ar,data,com);
      PINOCCHIO_MAKE_DATA_NVP(ar,data,vcom);
      PINOCCHIO_MAKE_DATA_NVP(ar,data,acom);
      PINOCCHIO_MAKE_DATA_NVP(ar,data,mass);
      PINOCCHIO_MAKE_DATA_NVP(ar,data,Jcom);
      PINOCCHIO_MAKE_DATA_NVP(ar,data,kinetic_energy);
      PINOCCHIO_MAKE_DATA_NVP(ar,data,potential_energy);
      PINOCCHIO_MAKE_DATA_NVP(ar,data,mechanical_energy);
      PINOCCHIO_MAKE_DATA_NVP(ar,data,JMinvJt);
      PINOCCHIO_MAKE_DATA_NVP(ar,data,lambda_c);
      PINOCCHIO_MAKE_DATA_NVP(ar,data,torque_residual);
      PINOCCHIO_MAKE_DATA_NVP(ar,data,dq_after);
      PINOCCHIO_MAKE_DATA_NVP(ar,data,impulse_c);
      PINOCCHIO_MAKE_DATA_NVP(ar,data,lambda_c_prox);
      PINOCCHIO_MAKE_DATA_NVP(ar,data,diff_lambda_c);
      PINOCCHIO_MAKE_DATA_NVP(ar,data,sDUiJt);
      PINOCCHIO_MAKE_DATA_NVP(ar,data,staticRegressor);
      PINOCCHIO_MAKE_DATA_NVP(ar,data,bodyRegressor);
      PINOCCHIO_MAKE_DATA_NVP(ar,data,jointTorqueRegressor);
<<<<<<< HEAD
      PINOCCHIO_MAKE_DATA_NVP(ar,data,jointTorqueRegressor);
=======
      PINOCCHIO_MAKE_DATA_NVP(ar,data,d2tau_dqdq);
      PINOCCHIO_MAKE_DATA_NVP(ar,data,d2tau_dvdv);
      PINOCCHIO_MAKE_DATA_NVP(ar,data,d2tau_dqdv);
      PINOCCHIO_MAKE_DATA_NVP(ar,data,d2tau_dadq);
>>>>>>> 78d62096
      PINOCCHIO_MAKE_DATA_NVP(ar,data,kinematic_hessians);
      PINOCCHIO_MAKE_DATA_NVP(ar,data,primal_dual_contact_solution);
    }
    
  } // namespace serialization
} // namespace boost

#undef PINOCCHIO_MAKE_DATA_NVP

#endif // ifndef __pinocchio_multibody_data_serialization_hpp__
<|MERGE_RESOLUTION|>--- conflicted
+++ resolved
@@ -129,14 +129,10 @@
       PINOCCHIO_MAKE_DATA_NVP(ar,data,staticRegressor);
       PINOCCHIO_MAKE_DATA_NVP(ar,data,bodyRegressor);
       PINOCCHIO_MAKE_DATA_NVP(ar,data,jointTorqueRegressor);
-<<<<<<< HEAD
-      PINOCCHIO_MAKE_DATA_NVP(ar,data,jointTorqueRegressor);
-=======
       PINOCCHIO_MAKE_DATA_NVP(ar,data,d2tau_dqdq);
       PINOCCHIO_MAKE_DATA_NVP(ar,data,d2tau_dvdv);
       PINOCCHIO_MAKE_DATA_NVP(ar,data,d2tau_dqdv);
       PINOCCHIO_MAKE_DATA_NVP(ar,data,d2tau_dadq);
->>>>>>> 78d62096
       PINOCCHIO_MAKE_DATA_NVP(ar,data,kinematic_hessians);
       PINOCCHIO_MAKE_DATA_NVP(ar,data,primal_dual_contact_solution);
     }
