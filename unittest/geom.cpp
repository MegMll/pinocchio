//
// Copyright (c) 2015-2018 CNRS
//
// This file is part of Pinocchio
// Pinocchio is free software: you can redistribute it
// and/or modify it under the terms of the GNU Lesser General Public
// License as published by the Free Software Foundation, either version
// 3 of the License, or (at your option) any later version.
//
// Pinocchio is distributed in the hope that it will be
// useful, but WITHOUT ANY WARRANTY; without even the implied warranty
// of MERCHANTABILITY or FITNESS FOR A PARTICULAR PURPOSE. See the GNU
// General Lesser Public License for more details. You should have
// received a copy of the GNU Lesser General Public License along with
// Pinocchio If not, see
// <http://www.gnu.org/licenses/>.

#include <iostream>
#include <iomanip>

#include "pinocchio/multibody/model.hpp"
#include "pinocchio/multibody/data.hpp"

#include "pinocchio/spatial/explog.hpp"
#include "pinocchio/multibody/geometry.hpp"
#include "pinocchio/algorithm/kinematics.hpp"
#include "pinocchio/algorithm/geometry.hpp"
#include "pinocchio/parsers/urdf.hpp"

#include <vector>
#include <boost/test/unit_test.hpp>

using namespace se3;

typedef std::map <std::string, se3::SE3> PositionsMap_t;
typedef std::map <std::string, se3::SE3> JointPositionsMap_t;
typedef std::map <std::string, se3::SE3> GeometryPositionsMap_t;
typedef std::map <std::pair < std::string , std::string >, fcl::DistanceResult > PairDistanceMap_t;
JointPositionsMap_t fillPinocchioJointPositions(const se3::Model& model, const se3::Data & data);
GeometryPositionsMap_t fillPinocchioGeometryPositions(const se3::GeometryModel & geomModel,
                                                      const se3::GeometryData & geomData);

std::vector<std::string> getBodiesList();

BOOST_AUTO_TEST_SUITE ( BOOST_TEST_MODULE )

BOOST_AUTO_TEST_CASE ( simple_boxes )
{
  using namespace se3;
  Model model;
  GeometryModel geomModel;

  Model::JointIndex idx;
  idx = model.addJoint(model.getJointId("universe"),JointModelPlanar(),SE3::Identity(),"planar1_joint");
  model.addJointFrame(idx);
  model.appendBodyToJoint(idx,Inertia::Random(),SE3::Identity());
  model.addBodyFrame("planar1_body", idx, SE3::Identity());
  
  idx = model.addJoint(model.getJointId("universe"),JointModelPlanar(),SE3::Identity(),"planar2_joint");
  model.addJointFrame(idx);
  model.appendBodyToJoint(idx,Inertia::Random(),SE3::Identity());
  model.addBodyFrame("planar2_body", idx, SE3::Identity());
  
  boost::shared_ptr<fcl::Box> sample(new fcl::Box(1, 1, 1));
  geomModel.addGeometryObject(GeometryObject("ff1_collision_object",
                                             model.getBodyId("planar1_body"),0,
                                             sample,SE3::Identity(), "", Eigen::Vector3d::Ones()),
                              model,true);
  
  boost::shared_ptr<fcl::Box> sample2(new fcl::Box(1, 1, 1));
  geomModel.addGeometryObject(GeometryObject("ff2_collision_object",
                                             model.getBodyId("planar2_body"),0,
                                             sample2,SE3::Identity(), "", Eigen::Vector3d::Ones()),
                              model,true);

  geomModel.addAllCollisionPairs();
  se3::Data data(model);
  se3::GeometryData geomData(geomModel);

  BOOST_CHECK(CollisionPair(0,1) == geomModel.collisionPairs[0]);

  std::cout << "------ Model ------ " << std::endl;
  std::cout << model;
  std::cout << "------ Geom ------ " << std::endl;
  std::cout << geomModel;
  std::cout << "------ DataGeom ------ " << std::endl;
  std::cout << geomData;

  Eigen::VectorXd q(model.nq);
  q <<  0, 0, 1, 0,
        0, 0, 1, 0 ;

  se3::updateGeometryPlacements(model, data, geomModel, geomData, q);
  BOOST_CHECK(computeCollision(geomModel,geomData,0) == true);

  q <<  2, 0, 1, 0,
        0, 0, 1, 0 ;

  se3::updateGeometryPlacements(model, data, geomModel, geomData, q);
  BOOST_CHECK(computeCollision(geomModel,geomData,0) == false);

  q <<  0.99, 0, 1, 0,
        0, 0, 1, 0 ;

  se3::updateGeometryPlacements(model, data, geomModel, geomData, q);
  BOOST_CHECK(computeCollision(geomModel,geomData,0) == true);

  q <<  1.01, 0, 1, 0,
        0, 0, 1, 0 ;

  se3::updateGeometryPlacements(model, data, geomModel, geomData, q);
  BOOST_CHECK(computeCollision(geomModel,geomData,0) == false);
}

BOOST_AUTO_TEST_CASE ( loading_model )
{
  typedef se3::Model Model;
  typedef se3::GeometryModel GeometryModel;
  typedef se3::Data Data;
  typedef se3::GeometryData GeometryData;

<<<<<<< HEAD

=======
>>>>>>> 0962b9a7
  std::string filename = PINOCCHIO_SOURCE_DIR"/models/romeo/romeo_description/urdf/romeo_small.urdf";
  std::vector < std::string > packageDirs;
  std::string meshDir  = PINOCCHIO_SOURCE_DIR"/models/romeo/";
  packageDirs.push_back(meshDir);

  Model model;
  se3::urdf::buildModel(filename, se3::JointModelFreeFlyer(),model);
  GeometryModel geomModel;
  se3::urdf::buildGeom(model, filename, se3::COLLISION, geomModel, packageDirs );
  geomModel.addAllCollisionPairs();

  Data data(model);
  GeometryData geomData(geomModel);
  fcl::CollisionResult result;

  Eigen::VectorXd q(model.nq);
  q << 0, 0, 0.840252, 0, 0, 0, 1, 0, 0, -0.3490658, 0.6981317, -0.3490658, 0, 0, 0, -0.3490658,
       0.6981317, -0.3490658, 0, 0, 1.5, 0.6, -0.5, -1.05, -0.4, -0.3, -0.2, 0, 0, 0, 0,
       1.5, -0.6, 0.5, 1.05, -0.4, -0.3, -0.2 ;

  se3::updateGeometryPlacements(model, data, geomModel, geomData, q);
  se3::Index idx = geomModel.findCollisionPair(CollisionPair(1,10));
  BOOST_CHECK(computeCollision(geomModel,geomData,idx) == false);
}


#if defined(WITH_URDFDOM) && defined(WITH_HPP_FCL)
BOOST_AUTO_TEST_CASE (radius)
{
  std::vector < std::string > packageDirs;
<<<<<<< HEAD
#ifdef ROMEO_DESCRIPTION_MODEL_DIR
  std::string filename = ROMEO_DESCRIPTION_MODEL_DIR"/romeo_description/urdf/romeo_small.urdf";
  packageDirs.push_back(ROMEO_DESCRIPTION_MODEL_DIR);
#else
=======

>>>>>>> 0962b9a7
  std::string filename = PINOCCHIO_SOURCE_DIR"/models/romeo/romeo_description/urdf/romeo_small.urdf";
  std::string meshDir  = PINOCCHIO_SOURCE_DIR"/models/romeo/";
  packageDirs.push_back(meshDir);

  se3::Model model;
  se3::urdf::buildModel(filename, se3::JointModelFreeFlyer(),model);
  se3::GeometryModel geom;
  se3::urdf::buildGeom(model, filename, se3::COLLISION, geom, packageDirs);
  Data data(model);
  GeometryData geomData(geom);

  // Test that the algorithm does not crash
  se3::computeBodyRadius(model, geom, geomData);
  BOOST_FOREACH( double radius, geomData.radius) BOOST_CHECK(radius>=0.);
}
#endif // if defined(WITH_URDFDOM) && defined(WITH_HPP_FCL)

<<<<<<< HEAD
#if defined(WITH_HPP_MODEL_URDF) && defined(ROMEO_DESCRIPTION_MODEL_DIR)
BOOST_AUTO_TEST_CASE ( romeo_joints_meshes_positions )
{
  typedef se3::Model Model;
  typedef se3::GeometryModel GeometryModel;
  typedef se3::Data Data;
  typedef se3::GeometryData GeometryData;
  using hpp::model::Device;
  using hpp::model::Joint;
  using hpp::model::Body;



  /// **********  Pinocchio  ********** /// 
  /// ********************************* ///

  // Building the model in pinocchio and compute kinematics/geometry for configuration q_pino
  std::vector < std::string > packageDirs;
#ifdef ROMEO_DESCRIPTION_MODEL_DIR
  std::string filename = ROMEO_DESCRIPTION_MODEL_DIR"/romeo_description/urdf/romeo_small.urdf";
  packageDirs.push_back(ROMEO_DESCRIPTION_MODEL_DIR);
#else
  std::string filename = PINOCCHIO_SOURCE_DIR"/models/romeo/romeo_description/urdf/romeo_small.urdf";
  std::string meshDir  = PINOCCHIO_SOURCE_DIR"/models/romeo/";
  packageDirs.push_back(meshDir);
#endif // ROMEO_DESCRIPTION_MODEL_DIR

  Model model;
  se3::urdf::buildModel(filename, se3::JointModelFreeFlyer(),model);
  se3::GeometryModel geom;
  se3::urdf::buildGeom(model, filename, se3::COLLISION, geom, packageDirs);
  std::cout << model << std::endl;


  Data data(model);
  GeometryData geomData(geom);

  // Configuration to be tested
  

  Eigen::VectorXd q_pino(Eigen::VectorXd::Random(model.nq));
  q_pino.segment<4>(3) /= q_pino.segment<4>(3).norm();

  Eigen::VectorXd q_hpp(q_pino);
  Eigen::Vector4d quaternion;
  quaternion <<  q_pino[6], q_pino[3], q_pino[4], q_pino[5];
  q_hpp.segment<4>(3) = quaternion ;

  BOOST_CHECK_MESSAGE(q_pino.size() == model.nq , "wrong config size" );

  se3::updateGeometryPlacements(model, data, geom, geomData, q_pino);


  /// *************  HPP  ************* /// 
  /// ********************************* ///


  hpp::model::HumanoidRobotPtr_t humanoidRobot =
    hpp::model::HumanoidRobot::create ("romeo");
  loadHumanoidPathPlanerModel(humanoidRobot, "freeflyer",
              "romeo_description", "romeo_small",
              "");

  BOOST_CHECK_MESSAGE(model.nq == humanoidRobot->configSize () , "Pinocchio model & HPP model config sizes are not the same ");

  humanoidRobot->currentConfiguration (q_hpp);
  humanoidRobot->computeForwardKinematics ();



  /// **********  COMPARISON  ********* /// 
  /// ********************************* ///
  // retrieve all joint and geometry objects positions
  JointPositionsMap_t joints_pin  = fillPinocchioJointPositions(model, data);
  JointPositionsMap_t joints_hpp  = fillHppJointPositions(humanoidRobot);
  GeometryPositionsMap_t geom_pin = fillPinocchioGeometryPositions(geom, geomData);
  GeometryPositionsMap_t geom_hpp = fillHppGeometryPositions(humanoidRobot);


  std::map <std::string, se3::SE3>::iterator it_hpp;
  std::map <std::string, se3::SE3>::iterator it_pin;

  // Comparing position of joints
  se3::SE3 ff_pin = joints_pin["root_joint"];
  se3::SE3 ff_hpp = joints_hpp["base_joint_SO3"];
  BOOST_CHECK_MESSAGE(ff_pin.isApprox(ff_hpp) , "ff_hpp and ff_pin are not ==");

  for (it_pin = joints_pin.begin(); it_pin != joints_pin.end();
        ++it_pin)
  {
    it_hpp = joints_hpp.find(it_pin->first);
    if (it_hpp != joints_hpp.end())
    {
      BOOST_CHECK_MESSAGE(it_pin->second.isApprox(it_hpp->second) , "joint positions are not equal");
      // se3::Motion nu = se3::log6(it_pin->second.inverse() * it_hpp->second);
    }
  }

  // Comparing position of geometry objects
  for (it_pin = geom_pin.begin(); it_pin != geom_pin.end();
        ++it_pin)
  {
    it_hpp = geom_hpp.find(it_pin->first);
    if (it_hpp != geom_hpp.end())
    {
      BOOST_CHECK_MESSAGE(it_pin->second.isApprox(it_hpp->second) , "geometry objects positions are not equal");
    }
  }


}

BOOST_AUTO_TEST_CASE ( hrp2_mesh_distance)
{
  typedef se3::Model Model;
  typedef se3::GeometryModel GeometryModel;
  typedef se3::Data Data;
  typedef se3::GeometryData GeometryData;
  using hpp::model::Device;
  using hpp::model::Joint;
  using hpp::model::Body;


  /// **********  Pinocchio  ********** /// 
  /// ********************************* /// 

  // Building the model in pinocchio and compute kinematics/geometry for configuration q_pino
  std::vector < std::string > packageDirs;
#ifdef ROMEO_DESCRIPTION_MODEL_DIR
  std::string filename = ROMEO_DESCRIPTION_MODEL_DIR"/romeo_description/urdf/romeo_small.urdf";
  packageDirs.push_back(ROMEO_DESCRIPTION_MODEL_DIR);
#else
  std::string filename = PINOCCHIO_SOURCE_DIR"/models/romeo/romeo_description/urdf/romeo_small.urdf";
  std::string meshDir  = PINOCCHIO_SOURCE_DIR"/models/romeo/";
  packageDirs.push_back(meshDir);
#endif // ROMEO_DESCRIPTION_MODEL_DIR

  Model model;
  se3::urdf::buildModel(filename, se3::JointModelFreeFlyer(),model);
  se3::GeometryModel geom;
  se3::urdf::buildGeom(model, filename, se3::COLLISION, geom, packageDirs);
  geom.addAllCollisionPairs();
  std::cout << model << std::endl;


  Data data(model);
  GeometryData geomData(geom);

  // Configuration to be tested
  

  Eigen::VectorXd q_pino(Eigen::VectorXd::Random(model.nq));
  q_pino.segment<4>(3) /= q_pino.segment<4>(3).norm();

  Eigen::VectorXd q_hpp(q_pino);
  Eigen::Vector4d quaternion;
  quaternion <<  q_pino[6], q_pino[3], q_pino[4], q_pino[5];
  q_hpp.segment<4>(3) = quaternion ;

  BOOST_CHECK_MESSAGE(q_pino.size() == model.nq , "wrong config size");

  se3::updateGeometryPlacements(model, data, geom, geomData, q_pino);


  /// *************  HPP  ************* /// 
  /// ********************************* ///


  hpp::model::HumanoidRobotPtr_t humanoidRobot =
    hpp::model::HumanoidRobot::create ("romeo");
  loadHumanoidPathPlanerModel(humanoidRobot, "freeflyer",
              "romeo_description", "romeo_small",
              "");

  BOOST_CHECK_MESSAGE(model.nq == humanoidRobot->configSize () , "Pinocchio model & HPP model config sizes are not the same ");

  humanoidRobot->currentConfiguration (q_hpp);
  humanoidRobot->computeForwardKinematics ();


  humanoidRobot->computeDistances ();

  /// **********  COMPARISON  ********* /// 
  /// ********************************* ///

  const hpp::model::DistanceResults_t& distances(humanoidRobot->distanceResults ());
  std::vector<std::string> bodies = getBodiesList();

  for (std::vector<std::string>::iterator i = bodies.begin(); i != bodies.end(); ++i)
  {
    for (std::vector<std::string>::iterator j = bodies.begin(); j != bodies.end(); ++j)
    {
      std::string body1 (*i); std::string inner1(body1 + "_0");
      std::string body2 (*j); std::string inner2(body2 + "_0");
      hpp::model::DistanceResults_t::const_iterator it = std::find_if ( distances.begin(),
                                                                    distances.end(),
                                                                    IsDistanceResultPair(inner1, inner2)
                                                                    );
      if(it != distances .end())
      {
        Distance_t distance_hpp(it->fcl);


        std::cout << "comparison between " << body1 << " and " << body2 << std::endl;
        se3::CollisionPair pair (geom.getGeometryId(body1),
                                 geom.getGeometryId(body2));
        BOOST_REQUIRE (geom.existCollisionPair(pair));

        fcl::DistanceResult dist_pin
          = se3::computeDistance( geom, geomData, geom.findCollisionPair(pair));

        Distance_t distance_pin(dist_pin);
        distance_hpp.checkClose(distance_pin);
      }
    }
  }

}
#endif
=======
>>>>>>> 0962b9a7
BOOST_AUTO_TEST_SUITE_END ()

JointPositionsMap_t fillPinocchioJointPositions(const se3::Model& model, const se3::Data & data)
{
  JointPositionsMap_t result;
  for (se3::Model::Index i = 0; i < (se3::Model::Index)model.njoints; ++i)
  {
    result[model.names[i]] = data.oMi[i];
  }
  return result;
}

GeometryPositionsMap_t fillPinocchioGeometryPositions(const se3::GeometryModel & geomModel,
                                                      const se3::GeometryData & geomData)
{
  GeometryPositionsMap_t result;
  for (std::size_t i = 0; i < geomModel.ngeoms ; ++i)
  {
    result[geomModel.geometryObjects[i].name] = geomData.oMg[i];
  }
  return result;
}

std::vector<std::string> getBodiesList()
{
  std::vector<std::string> result;

  result.push_back( "CHEST_LINK0");
  result.push_back( "torso");
  result.push_back( "HEAD_LINK0");
  result.push_back( "HEAD_LINK1");
  result.push_back( "LARM_LINK0");
  result.push_back( "LARM_LINK1");
  result.push_back( "LARM_LINK2");
  result.push_back( "LARM_LINK3");
  result.push_back( "LARM_LINK4");
  result.push_back( "l_wrist");
  result.push_back( "LARM_LINK6");
  result.push_back( "LHAND_LINK0");
  result.push_back( "LHAND_LINK1");
  result.push_back( "LHAND_LINK2");
  result.push_back( "LHAND_LINK3");
  result.push_back( "LHAND_LINK4");
  result.push_back( "RARM_LINK0");
  result.push_back( "RARM_LINK1");
  result.push_back( "RARM_LINK2");
  result.push_back( "RARM_LINK3");
  result.push_back( "RARM_LINK4");
  result.push_back( "r_wrist");
  result.push_back( "RARM_LINK6");
  result.push_back( "RHAND_LINK0");
  result.push_back( "RHAND_LINK1");
  result.push_back( "RHAND_LINK2");
  result.push_back( "RHAND_LINK3");
  result.push_back( "RHAND_LINK4");
  result.push_back( "LLEG_LINK0");
  result.push_back( "LLEG_LINK1");
  result.push_back( "LLEG_LINK2");
  result.push_back( "LLEG_LINK3");
  result.push_back( "LLEG_LINK4");
  result.push_back( "l_ankle");
  result.push_back( "RLEG_LINK0");
  result.push_back( "RLEG_LINK1");
  result.push_back( "RLEG_LINK2");
  result.push_back( "RLEG_LINK3");
  result.push_back( "RLEG_LINK4");
  result.push_back( "r_ankle");

  return result;
}<|MERGE_RESOLUTION|>--- conflicted
+++ resolved
@@ -119,10 +119,6 @@
   typedef se3::Data Data;
   typedef se3::GeometryData GeometryData;
 
-<<<<<<< HEAD
-
-=======
->>>>>>> 0962b9a7
   std::string filename = PINOCCHIO_SOURCE_DIR"/models/romeo/romeo_description/urdf/romeo_small.urdf";
   std::vector < std::string > packageDirs;
   std::string meshDir  = PINOCCHIO_SOURCE_DIR"/models/romeo/";
@@ -153,14 +149,7 @@
 BOOST_AUTO_TEST_CASE (radius)
 {
   std::vector < std::string > packageDirs;
-<<<<<<< HEAD
-#ifdef ROMEO_DESCRIPTION_MODEL_DIR
-  std::string filename = ROMEO_DESCRIPTION_MODEL_DIR"/romeo_description/urdf/romeo_small.urdf";
-  packageDirs.push_back(ROMEO_DESCRIPTION_MODEL_DIR);
-#else
-=======
-
->>>>>>> 0962b9a7
+
   std::string filename = PINOCCHIO_SOURCE_DIR"/models/romeo/romeo_description/urdf/romeo_small.urdf";
   std::string meshDir  = PINOCCHIO_SOURCE_DIR"/models/romeo/";
   packageDirs.push_back(meshDir);
@@ -178,228 +167,6 @@
 }
 #endif // if defined(WITH_URDFDOM) && defined(WITH_HPP_FCL)
 
-<<<<<<< HEAD
-#if defined(WITH_HPP_MODEL_URDF) && defined(ROMEO_DESCRIPTION_MODEL_DIR)
-BOOST_AUTO_TEST_CASE ( romeo_joints_meshes_positions )
-{
-  typedef se3::Model Model;
-  typedef se3::GeometryModel GeometryModel;
-  typedef se3::Data Data;
-  typedef se3::GeometryData GeometryData;
-  using hpp::model::Device;
-  using hpp::model::Joint;
-  using hpp::model::Body;
-
-
-
-  /// **********  Pinocchio  ********** /// 
-  /// ********************************* ///
-
-  // Building the model in pinocchio and compute kinematics/geometry for configuration q_pino
-  std::vector < std::string > packageDirs;
-#ifdef ROMEO_DESCRIPTION_MODEL_DIR
-  std::string filename = ROMEO_DESCRIPTION_MODEL_DIR"/romeo_description/urdf/romeo_small.urdf";
-  packageDirs.push_back(ROMEO_DESCRIPTION_MODEL_DIR);
-#else
-  std::string filename = PINOCCHIO_SOURCE_DIR"/models/romeo/romeo_description/urdf/romeo_small.urdf";
-  std::string meshDir  = PINOCCHIO_SOURCE_DIR"/models/romeo/";
-  packageDirs.push_back(meshDir);
-#endif // ROMEO_DESCRIPTION_MODEL_DIR
-
-  Model model;
-  se3::urdf::buildModel(filename, se3::JointModelFreeFlyer(),model);
-  se3::GeometryModel geom;
-  se3::urdf::buildGeom(model, filename, se3::COLLISION, geom, packageDirs);
-  std::cout << model << std::endl;
-
-
-  Data data(model);
-  GeometryData geomData(geom);
-
-  // Configuration to be tested
-  
-
-  Eigen::VectorXd q_pino(Eigen::VectorXd::Random(model.nq));
-  q_pino.segment<4>(3) /= q_pino.segment<4>(3).norm();
-
-  Eigen::VectorXd q_hpp(q_pino);
-  Eigen::Vector4d quaternion;
-  quaternion <<  q_pino[6], q_pino[3], q_pino[4], q_pino[5];
-  q_hpp.segment<4>(3) = quaternion ;
-
-  BOOST_CHECK_MESSAGE(q_pino.size() == model.nq , "wrong config size" );
-
-  se3::updateGeometryPlacements(model, data, geom, geomData, q_pino);
-
-
-  /// *************  HPP  ************* /// 
-  /// ********************************* ///
-
-
-  hpp::model::HumanoidRobotPtr_t humanoidRobot =
-    hpp::model::HumanoidRobot::create ("romeo");
-  loadHumanoidPathPlanerModel(humanoidRobot, "freeflyer",
-              "romeo_description", "romeo_small",
-              "");
-
-  BOOST_CHECK_MESSAGE(model.nq == humanoidRobot->configSize () , "Pinocchio model & HPP model config sizes are not the same ");
-
-  humanoidRobot->currentConfiguration (q_hpp);
-  humanoidRobot->computeForwardKinematics ();
-
-
-
-  /// **********  COMPARISON  ********* /// 
-  /// ********************************* ///
-  // retrieve all joint and geometry objects positions
-  JointPositionsMap_t joints_pin  = fillPinocchioJointPositions(model, data);
-  JointPositionsMap_t joints_hpp  = fillHppJointPositions(humanoidRobot);
-  GeometryPositionsMap_t geom_pin = fillPinocchioGeometryPositions(geom, geomData);
-  GeometryPositionsMap_t geom_hpp = fillHppGeometryPositions(humanoidRobot);
-
-
-  std::map <std::string, se3::SE3>::iterator it_hpp;
-  std::map <std::string, se3::SE3>::iterator it_pin;
-
-  // Comparing position of joints
-  se3::SE3 ff_pin = joints_pin["root_joint"];
-  se3::SE3 ff_hpp = joints_hpp["base_joint_SO3"];
-  BOOST_CHECK_MESSAGE(ff_pin.isApprox(ff_hpp) , "ff_hpp and ff_pin are not ==");
-
-  for (it_pin = joints_pin.begin(); it_pin != joints_pin.end();
-        ++it_pin)
-  {
-    it_hpp = joints_hpp.find(it_pin->first);
-    if (it_hpp != joints_hpp.end())
-    {
-      BOOST_CHECK_MESSAGE(it_pin->second.isApprox(it_hpp->second) , "joint positions are not equal");
-      // se3::Motion nu = se3::log6(it_pin->second.inverse() * it_hpp->second);
-    }
-  }
-
-  // Comparing position of geometry objects
-  for (it_pin = geom_pin.begin(); it_pin != geom_pin.end();
-        ++it_pin)
-  {
-    it_hpp = geom_hpp.find(it_pin->first);
-    if (it_hpp != geom_hpp.end())
-    {
-      BOOST_CHECK_MESSAGE(it_pin->second.isApprox(it_hpp->second) , "geometry objects positions are not equal");
-    }
-  }
-
-
-}
-
-BOOST_AUTO_TEST_CASE ( hrp2_mesh_distance)
-{
-  typedef se3::Model Model;
-  typedef se3::GeometryModel GeometryModel;
-  typedef se3::Data Data;
-  typedef se3::GeometryData GeometryData;
-  using hpp::model::Device;
-  using hpp::model::Joint;
-  using hpp::model::Body;
-
-
-  /// **********  Pinocchio  ********** /// 
-  /// ********************************* /// 
-
-  // Building the model in pinocchio and compute kinematics/geometry for configuration q_pino
-  std::vector < std::string > packageDirs;
-#ifdef ROMEO_DESCRIPTION_MODEL_DIR
-  std::string filename = ROMEO_DESCRIPTION_MODEL_DIR"/romeo_description/urdf/romeo_small.urdf";
-  packageDirs.push_back(ROMEO_DESCRIPTION_MODEL_DIR);
-#else
-  std::string filename = PINOCCHIO_SOURCE_DIR"/models/romeo/romeo_description/urdf/romeo_small.urdf";
-  std::string meshDir  = PINOCCHIO_SOURCE_DIR"/models/romeo/";
-  packageDirs.push_back(meshDir);
-#endif // ROMEO_DESCRIPTION_MODEL_DIR
-
-  Model model;
-  se3::urdf::buildModel(filename, se3::JointModelFreeFlyer(),model);
-  se3::GeometryModel geom;
-  se3::urdf::buildGeom(model, filename, se3::COLLISION, geom, packageDirs);
-  geom.addAllCollisionPairs();
-  std::cout << model << std::endl;
-
-
-  Data data(model);
-  GeometryData geomData(geom);
-
-  // Configuration to be tested
-  
-
-  Eigen::VectorXd q_pino(Eigen::VectorXd::Random(model.nq));
-  q_pino.segment<4>(3) /= q_pino.segment<4>(3).norm();
-
-  Eigen::VectorXd q_hpp(q_pino);
-  Eigen::Vector4d quaternion;
-  quaternion <<  q_pino[6], q_pino[3], q_pino[4], q_pino[5];
-  q_hpp.segment<4>(3) = quaternion ;
-
-  BOOST_CHECK_MESSAGE(q_pino.size() == model.nq , "wrong config size");
-
-  se3::updateGeometryPlacements(model, data, geom, geomData, q_pino);
-
-
-  /// *************  HPP  ************* /// 
-  /// ********************************* ///
-
-
-  hpp::model::HumanoidRobotPtr_t humanoidRobot =
-    hpp::model::HumanoidRobot::create ("romeo");
-  loadHumanoidPathPlanerModel(humanoidRobot, "freeflyer",
-              "romeo_description", "romeo_small",
-              "");
-
-  BOOST_CHECK_MESSAGE(model.nq == humanoidRobot->configSize () , "Pinocchio model & HPP model config sizes are not the same ");
-
-  humanoidRobot->currentConfiguration (q_hpp);
-  humanoidRobot->computeForwardKinematics ();
-
-
-  humanoidRobot->computeDistances ();
-
-  /// **********  COMPARISON  ********* /// 
-  /// ********************************* ///
-
-  const hpp::model::DistanceResults_t& distances(humanoidRobot->distanceResults ());
-  std::vector<std::string> bodies = getBodiesList();
-
-  for (std::vector<std::string>::iterator i = bodies.begin(); i != bodies.end(); ++i)
-  {
-    for (std::vector<std::string>::iterator j = bodies.begin(); j != bodies.end(); ++j)
-    {
-      std::string body1 (*i); std::string inner1(body1 + "_0");
-      std::string body2 (*j); std::string inner2(body2 + "_0");
-      hpp::model::DistanceResults_t::const_iterator it = std::find_if ( distances.begin(),
-                                                                    distances.end(),
-                                                                    IsDistanceResultPair(inner1, inner2)
-                                                                    );
-      if(it != distances .end())
-      {
-        Distance_t distance_hpp(it->fcl);
-
-
-        std::cout << "comparison between " << body1 << " and " << body2 << std::endl;
-        se3::CollisionPair pair (geom.getGeometryId(body1),
-                                 geom.getGeometryId(body2));
-        BOOST_REQUIRE (geom.existCollisionPair(pair));
-
-        fcl::DistanceResult dist_pin
-          = se3::computeDistance( geom, geomData, geom.findCollisionPair(pair));
-
-        Distance_t distance_pin(dist_pin);
-        distance_hpp.checkClose(distance_pin);
-      }
-    }
-  }
-
-}
-#endif
-=======
->>>>>>> 0962b9a7
 BOOST_AUTO_TEST_SUITE_END ()
 
 JointPositionsMap_t fillPinocchioJointPositions(const se3::Model& model, const se3::Data & data)
