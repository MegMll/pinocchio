// Copyright (c) 2017-2020, CNRS INRIA
// Authors: Joseph Mirabel (joseph.mirabel@laas.fr)
//

#include "pinocchio/multibody/liegroup/liegroup.hpp"
#include "pinocchio/multibody/liegroup/liegroup-collection.hpp"
#include "pinocchio/multibody/liegroup/liegroup-generic.hpp"
#include "pinocchio/multibody/liegroup/cartesian-product-variant.hpp"

#include "pinocchio/multibody/joint/joint-generic.hpp"

#include <boost/test/unit_test.hpp>
#include <boost/utility/binary.hpp>
#include <boost/algorithm/string.hpp>
#include <boost/mpl/vector.hpp>

#define EIGEN_VECTOR_IS_APPROX(Va, Vb, precision)                              \
  BOOST_CHECK_MESSAGE((Va).isApprox(Vb, precision),                            \
      "check " #Va ".isApprox(" #Vb ") failed "                                \
      "[\n" << (Va).transpose() << "\n!=\n" << (Vb).transpose() << "\n]")
#define EIGEN_MATRIX_IS_APPROX(Va, Vb, precision)                              \
  BOOST_CHECK_MESSAGE((Va).isApprox(Vb, precision),                            \
      "check " #Va ".isApprox(" #Vb ") failed "                                \
      "[\n" << (Va) << "\n!=\n" << (Vb) << "\n]")

using namespace pinocchio;

#define VERBOSE false
#define IFVERBOSE if(VERBOSE)

namespace pinocchio {
template<typename Derived>
std::ostream& operator<< (std::ostream& os, const LieGroupBase<Derived>& lg)
{
  return os << lg.name();
}
template<typename LieGroupCollection>
std::ostream& operator<< (std::ostream& os, const LieGroupGenericTpl<LieGroupCollection>& lg)
{
  return os << lg.name();
}
} // namespace pinocchio

template <typename T>
void test_lie_group_methods (T & jmodel, typename T::JointDataDerived &)
{
  typedef double Scalar;
  
  const Scalar prec = Eigen::NumTraits<Scalar>::dummy_precision();
  BOOST_TEST_MESSAGE ("Testing Joint over " << jmodel.shortname());
  typedef typename T::ConfigVector_t  ConfigVector_t;
  typedef typename T::TangentVector_t TangentVector_t;
  
  ConfigVector_t  q1(ConfigVector_t::Random (jmodel.nq()));
  TangentVector_t q1_dot(TangentVector_t::Random (jmodel.nv()));
  ConfigVector_t  q2(ConfigVector_t::Random (jmodel.nq()));
  
  typedef typename LieGroup<T>::type LieGroupType;
  static ConfigVector_t Ones(ConfigVector_t::Ones(jmodel.nq()));
  const Scalar u = 0.3;
  // pinocchio::Inertia::Matrix6 Ia(pinocchio::Inertia::Random().matrix());
  // bool update_I = false;
  
  q1 = LieGroupType().randomConfiguration(-Ones, Ones);
  
  typename T::JointDataDerived jdata = jmodel.createData();
  
  // Check integrate
  jmodel.calc(jdata, q1, q1_dot);
  SE3 M1 = jdata.M;
  Motion v1(jdata.v);
  
  q2 = LieGroupType().integrate(q1,q1_dot);
  jmodel.calc(jdata,q2);
  SE3 M2 = jdata.M;

  const SE3 M2_exp = M1*exp6(v1);
  
  if(jmodel.shortname() != "JointModelSphericalZYX")
  {
    BOOST_CHECK_MESSAGE(M2.isApprox(M2_exp), std::string("Error when integrating1 " + jmodel.shortname()));
  }

  // Check integrate when the same vector is passed as input and output
  ConfigVector_t  qTest(ConfigVector_t::Random (jmodel.nq()));
  TangentVector_t qTest_dot(TangentVector_t::Random (jmodel.nv()));
  ConfigVector_t  qResult(ConfigVector_t::Random (jmodel.nq()));
  qTest = LieGroupType().randomConfiguration(-Ones, Ones);
  qResult = LieGroupType().integrate(qTest, qTest_dot);
  LieGroupType().integrate(qTest, qTest_dot, qTest);
  BOOST_CHECK_MESSAGE(LieGroupType().isNormalized(qTest),
    std::string("Normalization error when integrating with same input and output " + jmodel.shortname()));
<<<<<<< HEAD

=======
  
>>>>>>> e10f4d98
  SE3 MTest, MResult;
  {
    typename T::JointDataDerived jdata = jmodel.createData();
    jmodel.calc(jdata, qTest);
    MTest = jdata.M;
  }
  {
    typename T::JointDataDerived jdata = jmodel.createData();
    jmodel.calc(jdata, qResult);
    MResult = jdata.M;
  }
  
  BOOST_CHECK_MESSAGE(MTest.isApprox(MResult),
    std::string("Inconsistent value when integrating with same input and output " + jmodel.shortname()));

  // Check the reversability of integrate
  ConfigVector_t q3 = LieGroupType().integrate(q2,-q1_dot);
  jmodel.calc(jdata,q3);
  SE3 M3 = jdata.M;
  
  BOOST_CHECK_MESSAGE(M3.isApprox(M1), std::string("Error when integrating back " + jmodel.shortname()));
  
  // Check interpolate
  ConfigVector_t q_interpolate = LieGroupType().interpolate(q1,q2,0.);
  BOOST_CHECK_MESSAGE(q_interpolate.isApprox(q1), std::string("Error when interpolating " + jmodel.shortname()));
  
  q_interpolate = LieGroupType().interpolate(q1,q2,1.);
  BOOST_CHECK_MESSAGE(q_interpolate.isApprox(q2,1e1*prec), std::string("Error when interpolating " + jmodel.shortname()));
  
  if(jmodel.shortname() != "JointModelSphericalZYX")
  {
    q_interpolate = LieGroupType().interpolate(q1,q2,u);
    jmodel.calc(jdata,q_interpolate);
    SE3 M_interpolate = jdata.M;
    
    SE3 M_interpolate_expected = M1*exp6(u*v1);
    BOOST_CHECK_MESSAGE(M_interpolate_expected.isApprox(M_interpolate,1e2*prec), std::string("Error when interpolating " + jmodel.shortname()));
  }

  // Check that difference between two equal configuration is exactly 0
  TangentVector_t zero = LieGroupType().difference(q1,q1);
  BOOST_CHECK_MESSAGE (zero.isZero(), std::string ("Error: difference between two equal configurations is not 0."));
  zero = LieGroupType().difference(q2,q2);
  BOOST_CHECK_MESSAGE (zero.isZero(), std::string ("Error: difference between two equal configurations is not 0."));

  // Check difference
  TangentVector_t vdiff = LieGroupType().difference(q1,q2);
  BOOST_CHECK_MESSAGE(vdiff.isApprox(q1_dot,1e2*prec), std::string("Error when differentiating " + jmodel.shortname()));
  
  // Check distance
  Scalar dist = LieGroupType().distance(q1,q2);
  BOOST_CHECK_MESSAGE(dist > 0., "distance - wrong results");
  BOOST_CHECK_SMALL(math::fabs(dist-q1_dot.norm()), 10*prec);
  
  std::string error_prefix("LieGroup");
  error_prefix += " on joint " + jmodel.shortname();
  
  BOOST_CHECK_MESSAGE(jmodel.nq() == LieGroupType::NQ, std::string(error_prefix + " - nq "));
  BOOST_CHECK_MESSAGE(jmodel.nv() == LieGroupType::NV, std::string(error_prefix + " - nv "));
  
  BOOST_CHECK_MESSAGE
  (jmodel.nq() ==
   LieGroupType().randomConfiguration(-1 * Ones, Ones).size(),
   std::string(error_prefix + " - RandomConfiguration dimensions "));

  ConfigVector_t q_normalize(ConfigVector_t::Random());
  Eigen::VectorXd q_normalize_ref(q_normalize);
  if(jmodel.shortname() == "JointModelSpherical")
  {
    BOOST_CHECK_MESSAGE(!LieGroupType().isNormalized(q_normalize_ref), std::string(error_prefix + " - !isNormalized "));
    q_normalize_ref /= q_normalize_ref.norm();
  }
  else if(jmodel.shortname() == "JointModelFreeFlyer")
  {
    BOOST_CHECK_MESSAGE(!LieGroupType().isNormalized(q_normalize_ref), std::string(error_prefix + " - !isNormalized "));
    q_normalize_ref.template tail<4>() /= q_normalize_ref.template tail<4>().norm();
  }
  else if(boost::algorithm::istarts_with(jmodel.shortname(),"JointModelRUB"))
  {
    BOOST_CHECK_MESSAGE(!LieGroupType().isNormalized(q_normalize_ref), std::string(error_prefix + " - !isNormalized "));
    q_normalize_ref /= q_normalize_ref.norm();
  }
  else if(jmodel.shortname() == "JointModelPlanar")
  {
    BOOST_CHECK_MESSAGE(!LieGroupType().isNormalized(q_normalize_ref), std::string(error_prefix + " - !isNormalized "));
    q_normalize_ref.template tail<2>() /= q_normalize_ref.template tail<2>().norm();
  }
  BOOST_CHECK_MESSAGE(LieGroupType().isNormalized(q_normalize_ref), std::string(error_prefix + " - isNormalized "));
  LieGroupType().normalize(q_normalize);
  BOOST_CHECK_MESSAGE(q_normalize.isApprox(q_normalize_ref), std::string(error_prefix + " - normalize "));
}

struct TestJoint{

  template <typename T>
  void operator()(const T ) const
  {
    T jmodel;
    jmodel.setIndexes(0,0,0);
    typename T::JointDataDerived jdata = jmodel.createData();

    test_lie_group_methods(jmodel, jdata);    
  }

  void operator()(const pinocchio::JointModelRevoluteUnaligned & ) const
  {
    pinocchio::JointModelRevoluteUnaligned jmodel(1.5, 1., 0.);
    jmodel.setIndexes(0,0,0);
    pinocchio::JointModelRevoluteUnaligned::JointDataDerived jdata = jmodel.createData();

    test_lie_group_methods(jmodel, jdata);
  }

  void operator()(const pinocchio::JointModelPrismaticUnaligned & ) const
  {
    pinocchio::JointModelPrismaticUnaligned jmodel(1.5, 1., 0.);
    jmodel.setIndexes(0,0,0);
    pinocchio::JointModelPrismaticUnaligned::JointDataDerived jdata = jmodel.createData();

    test_lie_group_methods(jmodel, jdata);
  }

};

struct LieGroup_Jdifference{
  template <typename T>
  void operator()(const T ) const
  {
    typedef typename T::ConfigVector_t ConfigVector_t;
    typedef typename T::TangentVector_t TangentVector_t;
    typedef typename T::JacobianMatrix_t JacobianMatrix_t;
    typedef typename T::Scalar Scalar;

    T lg;
    BOOST_TEST_MESSAGE (lg.name());
    ConfigVector_t q[2], q_dv[2];
    q[0] = lg.random();
    q[1] = lg.random();
    TangentVector_t va, vb, dv;
    JacobianMatrix_t J[2];
    dv.setZero();

    lg.difference (q[0], q[1], va);
    lg.template dDifference<ARG0> (q[0], q[1], J[0]);
    lg.template dDifference<ARG1> (q[0], q[1], J[1]);

    const Scalar eps = 1e-6;
    for (int k = 0; k < 2; ++k) {
      BOOST_TEST_MESSAGE ("Checking J" << k << '\n' << J[k]);
      q_dv[0] = q[0];
      q_dv[1] = q[1];
      // Check J[k]
      for (int i = 0; i < dv.size(); ++i)
      {
        dv[i] = eps;
        lg.integrate (q[k], dv, q_dv[k]);
        lg.difference (q_dv[0], q_dv[1], vb);

        // vb - va ~ J[k] * dv
        TangentVector_t J_dv = J[k].col(i);
        TangentVector_t vb_va = (vb - va) / eps;
        EIGEN_VECTOR_IS_APPROX (vb_va, J_dv, 1e-2);
        dv[i] = 0;
      }
    }

    specificTests(lg);
  }

  template <typename T>
  void specificTests(const T ) const
  {}

  template <typename Scalar, int Options>
  void specificTests(const SpecialEuclideanOperationTpl<3,Scalar,Options>) const
  {

    const Scalar prec = Eigen::NumTraits<Scalar>::dummy_precision();
    typedef SE3Tpl<Scalar> SE3;
    typedef SpecialEuclideanOperationTpl<3,Scalar,Options> LG_t;
    typedef typename LG_t::ConfigVector_t ConfigVector_t;
    typedef typename LG_t::JacobianMatrix_t JacobianMatrix_t;
    typedef typename LG_t::ConstQuaternionMap_t ConstQuaternionMap_t;

    LG_t lg;

    ConfigVector_t q[2];
    q[0] = lg.random();
    q[1] = lg.random();
                          
    ConstQuaternionMap_t quat0(q[0].template tail<4>().data()), quat1(q[1].template tail<4>().data());
    JacobianMatrix_t J[2];

    lg.template dDifference<ARG0> (q[0], q[1], J[0]);
    lg.template dDifference<ARG1> (q[0], q[1], J[1]);

    SE3 om0 (typename SE3::Quaternion (q[0].template tail<4>()).matrix(), q[0].template head<3>()),
        om1 (typename SE3::Quaternion (q[1].template tail<4>()).matrix(), q[1].template head<3>()),
        _1m2 (om1.actInv (om0)) ;
    EIGEN_MATRIX_IS_APPROX (J[1] * _1m2.toActionMatrix(), - J[0], 1e-8);
                          
    // Test against SE3::Interpolate
    const Scalar u = 0.3;
    ConfigVector_t q_interp = lg.interpolate(q[0],q[1],u);
    ConstQuaternionMap_t quat_interp(q_interp.template tail<4>().data());
                        
    SE3 M0(quat0,q[0].template head<3>());
    SE3 M1(quat1,q[1].template head<3>());
                          
    SE3 M_u = SE3::Interpolate(M0,M1,u);
    SE3 M_interp(quat_interp,q_interp.template head<3>());
    BOOST_CHECK(M_u.isApprox(M_interp, prec));
  }

  template <typename Scalar, int Options>
    void specificTests(const CartesianProductOperation<
        VectorSpaceOperationTpl<3,Scalar,Options>,
        SpecialOrthogonalOperationTpl<3,Scalar,Options>
        >) const
  {
    typedef SE3Tpl<Scalar> SE3;
    typedef CartesianProductOperation<
      VectorSpaceOperationTpl<3,Scalar,Options>,
      SpecialOrthogonalOperationTpl<3,Scalar,Options>
        > LG_t;
    typedef typename LG_t::ConfigVector_t ConfigVector_t;
    typedef typename LG_t::JacobianMatrix_t JacobianMatrix_t;

    LG_t lg;

    ConfigVector_t q[2];
    q[0] = lg.random();
    q[1] = lg.random();
    JacobianMatrix_t J[2];

    lg.template dDifference<ARG0> (q[0], q[1], J[0]);
    lg.template dDifference<ARG1> (q[0], q[1], J[1]);

    typename SE3::Matrix3
      oR0 (typename SE3::Quaternion (q[0].template tail<4>()).matrix()),
      oR1 (typename SE3::Quaternion (q[1].template tail<4>()).matrix());
    JacobianMatrix_t X (JacobianMatrix_t::Identity());
    X.template bottomRightCorner<3,3>() = oR1.transpose() * oR0;
    EIGEN_MATRIX_IS_APPROX (J[1] * X, - J[0], 1e-8);
  }
};

template<bool around_identity>
struct LieGroup_Jintegrate{
  template <typename T>
  void operator()(const T ) const
  {
    typedef typename T::ConfigVector_t ConfigVector_t;
    typedef typename T::TangentVector_t TangentVector_t;
    typedef typename T::JacobianMatrix_t JacobianMatrix_t;
    typedef typename T::Scalar Scalar;

    T lg;
    ConfigVector_t q = lg.random();
    TangentVector_t v, dq, dv;
    if(around_identity)
      v.setZero();
    else
      v.setRandom();
    
    dq.setZero();
    dv.setZero();

    ConfigVector_t q_v = lg.integrate (q, v);

    JacobianMatrix_t Jq, Jv;
    lg.dIntegrate_dq (q, v, Jq);
    lg.dIntegrate_dv (q, v, Jv);

    const Scalar eps = 1e-6;
    for (int i = 0; i < v.size(); ++i)
    {
      dq[i] = dv[i] = eps;
      ConfigVector_t q_dq = lg.integrate (q, dq);

      ConfigVector_t q_dq_v = lg.integrate (q_dq, v);
      TangentVector_t Jq_dq = Jq.col(i);
      // q_dv_v - q_v ~ Jq dv
      TangentVector_t dI_dq = lg.difference (q_v, q_dq_v) / eps;
      EIGEN_VECTOR_IS_APPROX (dI_dq, Jq_dq, 1e-2);

      ConfigVector_t q_v_dv = lg.integrate (q, (v+dv).eval());
      TangentVector_t Jv_dv = Jv.col(i);
      // q_v_dv - q_v ~ Jv dv
      TangentVector_t dI_dv = lg.difference (q_v, q_v_dv) / eps;
      EIGEN_VECTOR_IS_APPROX (dI_dv, Jv_dv, 1e-2);

      dq[i] = dv[i] = 0;
    }
  }
};

struct LieGroup_JintegrateJdifference{
  template <typename T>
  void operator()(const T ) const
  {
    typedef typename T::ConfigVector_t ConfigVector_t;
    typedef typename T::TangentVector_t TangentVector_t;
    typedef typename T::JacobianMatrix_t JacobianMatrix_t;

    T lg;
    BOOST_TEST_MESSAGE (lg.name());
    ConfigVector_t qa, qb (lg.nq());
    qa = lg.random();
    TangentVector_t v (lg.nv());
    v.setRandom ();
    lg.integrate(qa, v, qb);

    JacobianMatrix_t Jd_qb, Ji_v;

    lg.template dDifference<ARG1> (qa, qb, Jd_qb);
    lg.template dIntegrate <ARG1> (qa, v , Ji_v );

    BOOST_CHECK_MESSAGE ((Jd_qb * Ji_v).isIdentity(),
        "Jd_qb\n" <<
        Jd_qb << '\n' <<
        "* Ji_v\n" <<
        Ji_v << '\n' <<
        "!= Identity\n" <<
        Jd_qb * Ji_v << '\n');
  }
};

struct LieGroup_JintegrateCoeffWise
{
  template <typename T>
  void operator()(const T ) const
  {
    typedef typename T::ConfigVector_t ConfigVector_t;
    typedef typename T::TangentVector_t TangentVector_t;
    typedef typename T::Scalar Scalar;
    
    T lg;
    ConfigVector_t q = lg.random();
    TangentVector_t dv(TangentVector_t::Zero(lg.nv()));
    
    BOOST_TEST_MESSAGE (lg.name());
    typedef Eigen::Matrix<Scalar,T::NQ,T::NV> JacobianCoeffs;
    JacobianCoeffs Jintegrate(JacobianCoeffs::Zero(lg.nq(),lg.nv()));
    lg.integrateCoeffWiseJacobian(q,Jintegrate);
    JacobianCoeffs Jintegrate_fd(JacobianCoeffs::Zero(lg.nq(),lg.nv()));

    const Scalar eps = 1e-8;
    for (int i = 0; i < lg.nv(); ++i)
    {
      dv[i] = eps;
      ConfigVector_t q_next(ConfigVector_t::Zero(lg.nq()));
      lg.integrate(q, dv,q_next);
      Jintegrate_fd.col(i) = (q_next - q)/eps;
      
      dv[i] = 0;
    }

    EIGEN_MATRIX_IS_APPROX(Jintegrate, Jintegrate_fd, sqrt(eps));
  }
};

BOOST_AUTO_TEST_SUITE ( BOOST_TEST_MODULE )

BOOST_AUTO_TEST_CASE ( test_all )
{
  typedef boost::variant< JointModelRX, JointModelRY, JointModelRZ, JointModelRevoluteUnaligned
                          , JointModelSpherical, JointModelSphericalZYX
                          , JointModelPX, JointModelPY, JointModelPZ
                          , JointModelPrismaticUnaligned
                          , JointModelFreeFlyer
                          , JointModelPlanar
                          , JointModelTranslation
                          , JointModelRUBX, JointModelRUBY, JointModelRUBZ
                          > Variant;
  for (int i = 0; i < 20; ++i)
    boost::mpl::for_each<Variant::types>(TestJoint());
  
  // FIXME JointModelComposite does not work.
  // boost::mpl::for_each<JointModelVariant::types>(TestJoint());
  
}

BOOST_AUTO_TEST_CASE ( Jdifference )
{
  typedef double Scalar;
  enum { Options = 0 };
  
  typedef boost::mpl::vector<  VectorSpaceOperationTpl<1,Scalar,Options>
                             , VectorSpaceOperationTpl<2,Scalar,Options>
                             , SpecialOrthogonalOperationTpl<2,Scalar,Options>
                             , SpecialOrthogonalOperationTpl<3,Scalar,Options>
                             , SpecialEuclideanOperationTpl<2,Scalar,Options>
                             , SpecialEuclideanOperationTpl<3,Scalar,Options>
                             , CartesianProductOperation<
                                 VectorSpaceOperationTpl<2,Scalar,Options>,
                                 SpecialOrthogonalOperationTpl<2,Scalar,Options>
                               >
                             , CartesianProductOperation<
                                 VectorSpaceOperationTpl<3,Scalar,Options>,
                                 SpecialOrthogonalOperationTpl<3,Scalar,Options>
                               >
                             > Types;
  for (int i = 0; i < 20; ++i)
    boost::mpl::for_each<Types>(LieGroup_Jdifference());
}

BOOST_AUTO_TEST_CASE ( Jintegrate )
{
  typedef double Scalar;
  enum { Options = 0 };
  
  typedef boost::mpl::vector<  VectorSpaceOperationTpl<1,Scalar,Options>
                             , VectorSpaceOperationTpl<2,Scalar,Options>
                             , SpecialOrthogonalOperationTpl<2,Scalar,Options>
                             , SpecialOrthogonalOperationTpl<3,Scalar,Options>
                             , SpecialEuclideanOperationTpl<2,Scalar,Options>
                             , SpecialEuclideanOperationTpl<3,Scalar,Options>
                             , CartesianProductOperation<
                                 VectorSpaceOperationTpl<2,Scalar,Options>,
                                 SpecialOrthogonalOperationTpl<2,Scalar,Options>
                               >
                             , CartesianProductOperation<
                                 VectorSpaceOperationTpl<3,Scalar,Options>,
                                 SpecialOrthogonalOperationTpl<3,Scalar,Options>
                               >
                             > Types;
  for (int i = 0; i < 20; ++i)
    boost::mpl::for_each<Types>(LieGroup_Jintegrate<false>());
  
  // Around identity
  boost::mpl::for_each<Types>(LieGroup_Jintegrate<true>());
}

BOOST_AUTO_TEST_CASE ( Jintegrate_Jdifference )
{
  typedef double Scalar;
  enum { Options = 0 };
  
  typedef boost::mpl::vector<  VectorSpaceOperationTpl<1,Scalar,Options>
                             , VectorSpaceOperationTpl<2,Scalar,Options>
                             , SpecialOrthogonalOperationTpl<2,Scalar,Options>
                             , SpecialOrthogonalOperationTpl<3,Scalar,Options>
                             , SpecialEuclideanOperationTpl<2,Scalar,Options>
                             , SpecialEuclideanOperationTpl<3,Scalar,Options>
                             , CartesianProductOperation<
                                 VectorSpaceOperationTpl<2,Scalar,Options>,
                                 SpecialOrthogonalOperationTpl<2,Scalar,Options>
                               >
                             , CartesianProductOperation<
                                 VectorSpaceOperationTpl<3,Scalar,Options>,
                                 SpecialOrthogonalOperationTpl<3,Scalar,Options>
                               >
                             > Types;
  for (int i = 0; i < 20; ++i)
    boost::mpl::for_each<Types>(LieGroup_JintegrateJdifference());
}

BOOST_AUTO_TEST_CASE(JintegrateCoeffWise)
{
  typedef double Scalar;
  enum { Options = 0 };
  
  typedef boost::mpl::vector<  VectorSpaceOperationTpl<1,Scalar,Options>
  , VectorSpaceOperationTpl<2,Scalar,Options>
  , SpecialOrthogonalOperationTpl<2,Scalar,Options>
  , SpecialOrthogonalOperationTpl<3,Scalar,Options>
  , SpecialEuclideanOperationTpl<2,Scalar,Options>
  , SpecialEuclideanOperationTpl<3,Scalar,Options>
  , CartesianProductOperation<
  VectorSpaceOperationTpl<2,Scalar,Options>,
  SpecialOrthogonalOperationTpl<2,Scalar,Options>
  >
  , CartesianProductOperation<
  VectorSpaceOperationTpl<3,Scalar,Options>,
  SpecialOrthogonalOperationTpl<3,Scalar,Options>
  >
  > Types;
  for (int i = 0; i < 20; ++i)
    boost::mpl::for_each<Types>(LieGroup_JintegrateCoeffWise());
  
  {
    typedef SpecialEuclideanOperationTpl<3,Scalar,Options> LieGroup;
    typedef LieGroup::ConfigVector_t ConfigVector_t;
    LieGroup lg;
    
    ConfigVector_t q = lg.random();
//    TangentVector_t dv(TangentVector_t::Zero(lg.nv()));
    
    typedef Eigen::Matrix<Scalar,LieGroup::NQ,LieGroup::NV> JacobianCoeffs;
    JacobianCoeffs Jintegrate(JacobianCoeffs::Zero(lg.nq(),lg.nv()));
    lg.integrateCoeffWiseJacobian(q,Jintegrate);
    
    
   
  }
}

BOOST_AUTO_TEST_CASE ( test_vector_space )
{
  typedef VectorSpaceOperationTpl<3,double> VSO_t;
  VSO_t::ConfigVector_t q,
    lo(VSO_t::ConfigVector_t::Constant(-std::numeric_limits<double>::infinity())),
    // lo(VSO_t::ConfigVector_t::Constant(                                       0)),
    // up(VSO_t::ConfigVector_t::Constant( std::numeric_limits<double>::infinity()));
    up(VSO_t::ConfigVector_t::Constant(                                       0));

  bool error = false;
  try {
    VSO_t ().randomConfiguration(lo, up, q);
  } catch (const std::runtime_error&) {
    error = true;
  }
  BOOST_CHECK_MESSAGE(error, "Random configuration between infinite bounds should return an error");
}

BOOST_AUTO_TEST_CASE ( test_size )
{
  // R^1: neutral = [0]
  VectorSpaceOperationTpl <1,double> vs1;
  Eigen::VectorXd neutral;
  neutral.resize (1);
  neutral.setZero ();
  BOOST_CHECK (vs1.nq () == 1);
  BOOST_CHECK (vs1.nv () == 1);
  BOOST_CHECK (vs1.name () == "R^1");
  BOOST_CHECK (vs1.neutral () == neutral);
  // R^2: neutral = [0, 0]
  VectorSpaceOperationTpl <2,double> vs2;
  neutral.resize (2);
  neutral.setZero ();
  BOOST_CHECK (vs2.nq () == 2);
  BOOST_CHECK (vs2.nv () == 2);
  BOOST_CHECK (vs2.name () == "R^2");
  BOOST_CHECK (vs2.neutral () == neutral);
  // R^3: neutral = [0, 0, 0]
  VectorSpaceOperationTpl <3,double> vs3;
  neutral.resize (3);
  neutral.setZero ();
  BOOST_CHECK (vs3.nq () == 3);
  BOOST_CHECK (vs3.nv () == 3);
  BOOST_CHECK (vs3.name () == "R^3");
  BOOST_CHECK (vs3.neutral () == neutral);
  // SO(2): neutral = [1, 0]
  SpecialOrthogonalOperationTpl<2,double> so2;
  neutral.resize (2); neutral [0] = 1; neutral [1] = 0;
  BOOST_CHECK (so2.nq () == 2);
  BOOST_CHECK (so2.nv () == 1);
  BOOST_CHECK (so2.name () == "SO(2)");
  BOOST_CHECK (so2.neutral () == neutral);
  // SO(3): neutral = [0, 0, 0, 1]
  SpecialOrthogonalOperationTpl<3,double> so3;
  neutral.resize (4); neutral.setZero ();
  neutral [3] = 1;
  BOOST_CHECK (so3.nq () == 4);
  BOOST_CHECK (so3.nv () == 3);
  BOOST_CHECK (so3.name () == "SO(3)");
  BOOST_CHECK (so3.neutral () == neutral);
  // SE(2): neutral = [0, 0, 1, 0]
  SpecialEuclideanOperationTpl <2,double> se2;
  neutral.resize (4); neutral.setZero ();
  neutral [2] = 1;
  BOOST_CHECK (se2.nq () == 4);
  BOOST_CHECK (se2.nv () == 3);
  BOOST_CHECK (se2.name () == "SE(2)");
  BOOST_CHECK (se2.neutral () == neutral);
  // SE(3): neutral = [0, 0, 0, 0, 0, 0, 1]
  SpecialEuclideanOperationTpl <3,double> se3;
  neutral.resize (7); neutral.setZero ();
  neutral [6] = 1;
  BOOST_CHECK (se3.nq () == 7);
  BOOST_CHECK (se3.nv () == 6);
  BOOST_CHECK (se3.name () == "SE(3)");
  BOOST_CHECK (se3.neutral () == neutral);
  // R^2 x SO(2): neutral = [0, 0, 1, 0]
  CartesianProductOperation <VectorSpaceOperationTpl <2,double>,
                             SpecialOrthogonalOperationTpl <2,double> > r2xso2;
  neutral.resize (4); neutral.setZero ();
  neutral [2] = 1;
  BOOST_CHECK (r2xso2.nq () == 4);
  BOOST_CHECK (r2xso2.nv () == 3);
  BOOST_CHECK (r2xso2.name () == "R^2*SO(2)");
  BOOST_CHECK (r2xso2.neutral () == neutral);
  // R^3 x SO(3): neutral = [0, 0, 0, 0, 0, 0, 1]
  CartesianProductOperation <VectorSpaceOperationTpl <3,double>,
                             SpecialOrthogonalOperationTpl <3,double> > r3xso3;
  neutral.resize (7); neutral.setZero ();
  neutral [6] = 1;
  BOOST_CHECK (r3xso3.nq () == 7);
  BOOST_CHECK (r3xso3.nv () == 6);
  BOOST_CHECK (r3xso3.name () == "R^3*SO(3)");
  BOOST_CHECK (r3xso3.neutral () == neutral);
}

BOOST_AUTO_TEST_CASE(test_dim_computation)
{
  int dim = eval_set_dim<1,1>::value ;
  BOOST_CHECK(dim == 2);
  dim = eval_set_dim<Eigen::Dynamic,1>::value;
  BOOST_CHECK(dim == Eigen::Dynamic);
  dim = eval_set_dim<1,Eigen::Dynamic>::value;
  BOOST_CHECK(dim == Eigen::Dynamic);
}

BOOST_AUTO_TEST_CASE (small_distance_test)
{
  SpecialOrthogonalOperationTpl <3,double> so3;
  Eigen::VectorXd q1(so3.nq());
  Eigen::VectorXd q2(so3.nq());
  q1 << 0,0,-0.1953711450011105244,0.9807293794421349169;
  q2 << 0,0,-0.19537114500111049664,0.98072937944213492244;

  BOOST_CHECK_MESSAGE (so3.distance(q1,q2) > 0.,
                       "SO3 small distance - wrong results");
}

template<typename LieGroupCollection>
struct TestLieGroupVariantVisitor
{
  
  typedef LieGroupGenericTpl<LieGroupCollection> LieGroupGeneric;
  typedef typename LieGroupGeneric::ConfigVector_t ConfigVector_t;
  typedef typename LieGroupGeneric::TangentVector_t TangentVector_t;
  
  template<typename Derived>
  void operator() (const LieGroupBase<Derived> & lg) const
  {
    LieGroupGenericTpl<LieGroupCollection> lg_generic(lg.derived());
    test(lg,lg_generic);
  }
  
  template<typename Derived>
  static void test(const LieGroupBase<Derived> & lg,
                   const LieGroupGenericTpl<LieGroupCollection> & lg_generic)
  {
    BOOST_CHECK(lg.nq() == nq(lg_generic));
    BOOST_CHECK(lg.nv() == nv(lg_generic));
    
    BOOST_CHECK(lg.name() == name(lg_generic));
    
    BOOST_CHECK(lg.neutral() == neutral(lg_generic));
    
    typedef typename LieGroupGeneric::ConfigVector_t ConfigVectorGeneric;
    typedef typename LieGroupGeneric::TangentVector_t TangentVectorGeneric;
    
    ConfigVector_t q0 = lg.random();
    TangentVector_t v = TangentVector_t::Random(lg.nv());
    ConfigVector_t qout_ref(lg.nq());
    lg.integrate(q0, v, qout_ref);
    
    ConfigVectorGeneric qout(lg.nq());
    integrate(lg_generic, ConfigVectorGeneric(q0), TangentVectorGeneric(v), qout);
    BOOST_CHECK(qout.isApprox(qout_ref));

    ConfigVector_t q1 (nq(lg_generic));
    random (lg_generic, q1);
    difference(lg_generic, q0, q1, v);
    BOOST_CHECK_EQUAL(lg.distance(q0, q1), distance (lg_generic, q0, q1));

    ConfigVector_t q2(nq(lg_generic));
    random(lg_generic, q2);
    normalize(lg_generic, q2);
    BOOST_CHECK(isNormalized(lg_generic, q2));
  }
};

BOOST_AUTO_TEST_CASE(test_liegroup_variant)
{
  boost::mpl::for_each<LieGroupCollectionDefault::LieGroupVariant::types>(TestLieGroupVariantVisitor<LieGroupCollectionDefault>());
}

template<typename Lg1, typename Lg2>
void test_liegroup_variant_equal(Lg1 lg1, Lg2 lg2)
{
  typedef LieGroupGenericTpl<LieGroupCollectionDefault> LieGroupGeneric;
  BOOST_CHECK_EQUAL(LieGroupGeneric(lg1), LieGroupGeneric(lg2));
}

template<typename Lg1, typename Lg2>
void test_liegroup_variant_not_equal(Lg1 lg1, Lg2 lg2)
{
  typedef LieGroupGenericTpl<LieGroupCollectionDefault> LieGroupGeneric;
  BOOST_CHECK_PREDICATE( std::not_equal_to<LieGroupGeneric>(),
      (LieGroupGeneric(lg1))(LieGroupGeneric(lg2)) );
}

BOOST_AUTO_TEST_CASE(test_liegroup_variant_comparison)
{
  test_liegroup_variant_equal(
      VectorSpaceOperationTpl<1, double>(),
      VectorSpaceOperationTpl<Eigen::Dynamic, double>(1));
  test_liegroup_variant_not_equal(
      VectorSpaceOperationTpl<1, double>(),
      VectorSpaceOperationTpl<Eigen::Dynamic, double>(2));
}

BOOST_AUTO_TEST_SUITE_END ()<|MERGE_RESOLUTION|>--- conflicted
+++ resolved
@@ -90,11 +90,6 @@
   LieGroupType().integrate(qTest, qTest_dot, qTest);
   BOOST_CHECK_MESSAGE(LieGroupType().isNormalized(qTest),
     std::string("Normalization error when integrating with same input and output " + jmodel.shortname()));
-<<<<<<< HEAD
-
-=======
-  
->>>>>>> e10f4d98
   SE3 MTest, MResult;
   {
     typename T::JointDataDerived jdata = jmodel.createData();
