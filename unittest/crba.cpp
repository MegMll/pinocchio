//
<<<<<<< HEAD
// Copyright (c) 2015-2020 CNRS INRIA
=======
// Copyright (c) 2015-2023 CNRS INRIA
>>>>>>> 97a00a98
//

/*
 * Test the CRBA algorithm. The code validates both the computation times and
 * the value by comparing the results of the CRBA with the reconstruction of
 * the mass matrix using the RNEA.
 * For a strong timing benchmark, see benchmark/timings.
 *
 */

#include "pinocchio/multibody/model.hpp"
#include "pinocchio/multibody/data.hpp"
#include "pinocchio/algorithm/crba.hpp"
#include "pinocchio/algorithm/centroidal.hpp"
#include "pinocchio/algorithm/rnea.hpp"
#include "pinocchio/algorithm/jacobian.hpp"
#include "pinocchio/algorithm/center-of-mass.hpp"
#include "pinocchio/algorithm/joint-configuration.hpp"
#include "pinocchio/parsers/sample-models.hpp"
#include "pinocchio/utils/timer.hpp"

#include <iostream>

#include <boost/test/unit_test.hpp>
#include <boost/utility/binary.hpp>

template<typename JointModel>
static void addJointAndBody(pinocchio::Model & model,
                            const pinocchio::JointModelBase<JointModel> & joint,
                            const std::string & parent_name,
                            const std::string & name,
                            const pinocchio::SE3 placement = pinocchio::SE3::Random(),
                            bool setRandomLimits = true)
{
  using namespace pinocchio;
  typedef typename JointModel::ConfigVector_t CV;
  typedef typename JointModel::TangentVector_t TV;
  
  Model::JointIndex idx;
  
  if (setRandomLimits)
    idx = model.addJoint(model.getJointId(parent_name),joint,
                         SE3::Random(),
                         name + "_joint",
                         TV::Random() + TV::Constant(1),
                         TV::Random() + TV::Constant(1),
                         CV::Random() - CV::Constant(1),
                         CV::Random() + CV::Constant(1)
                         );
  else
    idx = model.addJoint(model.getJointId(parent_name),joint,
                         placement, name + "_joint");
  
  model.addJointFrame(idx);
  
  model.appendBodyToJoint(idx,Inertia::Random(),SE3::Identity());
  model.addBodyFrame(name + "_body", idx);
}

BOOST_AUTO_TEST_SUITE ( BOOST_TEST_MODULE )

BOOST_AUTO_TEST_CASE ( test_crba )
{
  pinocchio::Model model;
  pinocchio::buildModels::humanoidRandom(model);
  pinocchio::Data data(model);
  
  #ifdef NDEBUG
    #ifdef _INTENSE_TESTING_
      const size_t NBT = 1000*1000;
    #else
      const size_t NBT = 10;
    #endif

    Eigen::VectorXd q = Eigen::VectorXd::Zero(model.nq);
 
    PinocchioTicToc timer(PinocchioTicToc::US); timer.tic();
    SMOOTH(NBT)
      {
        crba(model,data,q);
      }
    timer.toc(std::cout,NBT);
  
  #else
    const size_t NBT = 1;
    using namespace Eigen;
    using namespace pinocchio;

    Eigen::MatrixXd M(model.nv,model.nv);
    Eigen::VectorXd q = Eigen::VectorXd::Ones(model.nq);
    q.segment <4> (3).normalize();
    Eigen::VectorXd v = Eigen::VectorXd::Zero(model.nv);
    Eigen::VectorXd a = Eigen::VectorXd::Zero(model.nv);
    data.M.fill(0);  crba(model,data,q);
    data.M.triangularView<Eigen::StrictlyLower>() = data.M.transpose().triangularView<Eigen::StrictlyLower>();

    /* Joint inertia from iterative crba. */
    const Eigen::VectorXd bias = rnea(model,data,q,v,a);
    for(int i=0;i<model.nv;++i)
    {
      M.col(i) = rnea(model,data,q,v,Eigen::VectorXd::Unit(model.nv,i)) - bias;
    }

    // std::cout << "Mcrb = [ " << data.M << "  ];" << std::endl;
    // std::cout << "Mrne = [  " << M << " ]; " << std::endl;
    BOOST_CHECK(M.isApprox(data.M,1e-12));
    
    std::cout << "(the time score in debug mode is not relevant)  " ;
    
    q = Eigen::VectorXd::Zero(model.nq);
   
    PinocchioTicToc timer(PinocchioTicToc::US); timer.tic();
    SMOOTH(NBT)
    {
      crba(model,data,q);
    }
    timer.toc(std::cout,NBT);
  
  #endif // ifndef NDEBUG

}
  
BOOST_AUTO_TEST_CASE(test_minimal_crba)
{
  pinocchio::Model model;
  pinocchio::buildModels::humanoidRandom(model);
  pinocchio::Data data(model), data_ref(model);
  
  model.lowerPositionLimit.head<7>().fill(-1.);
  model.upperPositionLimit.head<7>().fill(1.);
  
  Eigen::VectorXd q = randomConfiguration(model,model.lowerPositionLimit,model.upperPositionLimit);
  Eigen::VectorXd v(Eigen::VectorXd::Random(model.nv));
  
  pinocchio::minimal::crba(model,data_ref,q);
  data_ref.M.triangularView<Eigen::StrictlyLower>() = data_ref.M.transpose().triangularView<Eigen::StrictlyLower>();
  
  crba(model,data,q);
  data.M.triangularView<Eigen::StrictlyLower>() = data.M.transpose().triangularView<Eigen::StrictlyLower>();
  
  BOOST_CHECK(data.M.isApprox(data_ref.M));
  
  ccrba(model,data_ref,q,v);
  computeJointJacobians(model,data_ref,q);
  BOOST_CHECK(data.Ag.isApprox(data_ref.Ag));
  BOOST_CHECK(data.J.isApprox(data_ref.J));

  // Check double call
  {
    pinocchio::Data data2(model);
    crbaMinimal(model,data2,q);
    crbaMinimal(model,data2,q);

    BOOST_CHECK(data2.Ycrb[0] == data.Ycrb[0]);
  }
  
}

BOOST_AUTO_TEST_CASE(test_roto_inertia_effects)
{
  pinocchio::Model model, model_ref;
  pinocchio::buildModels::humanoidRandom(model);
  model_ref = model;
  
  BOOST_CHECK(model == model_ref);
  
  pinocchio::Data data(model), data_ref(model_ref);
  
  model.armature = Eigen::VectorXd::Random(model.nv) + Eigen::VectorXd::Constant(model.nv,1.);
  
  Eigen::VectorXd q = randomConfiguration(model);
  crba(model_ref,data_ref,q);
  data_ref.M.triangularView<Eigen::StrictlyLower>() = data_ref.M.transpose().triangularView<Eigen::StrictlyLower>();
  data_ref.M.diagonal() += model.armature;
  
  crba(model,data,q);
  data.M.triangularView<Eigen::StrictlyLower>() = data.M.transpose().triangularView<Eigen::StrictlyLower>();
  
  BOOST_CHECK(data.M.isApprox(data_ref.M));
}

BOOST_AUTO_TEST_SUITE_END ()
<|MERGE_RESOLUTION|>--- conflicted
+++ resolved
@@ -1,9 +1,5 @@
 //
-<<<<<<< HEAD
-// Copyright (c) 2015-2020 CNRS INRIA
-=======
 // Copyright (c) 2015-2023 CNRS INRIA
->>>>>>> 97a00a98
 //
 
 /*
