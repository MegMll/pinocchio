--- conflicted
+++ resolved
@@ -494,10 +494,7 @@
   
   BOOST_CHECK(data.J.isApprox(data_ref.J));
   BOOST_CHECK(data.dJ.isApprox(data_ref.dJ));
-<<<<<<< HEAD
   BOOST_CHECK(data.Ag.isApprox(data_ref.Ag));
-=======
->>>>>>> c2ad2c60
   for(JointIndex k = 1; k < model.joints.size(); ++k)
   {
     BOOST_CHECK(data.B[k].isApprox(data_ref.B[k]));
