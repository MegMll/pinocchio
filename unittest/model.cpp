--- conflicted
+++ resolved
@@ -1,9 +1,5 @@
 //
-<<<<<<< HEAD
-// Copyright (c) 2016-2021 CNRS INRIA
-=======
 // Copyright (c) 2016-2022 CNRS INRIA
->>>>>>> 524e4258
 //
 
 #include "pinocchio/multibody/data.hpp"
@@ -651,7 +647,6 @@
 }
 #endif // PINOCCHIO_WITH_HPP_FCL
 
-<<<<<<< HEAD
 BOOST_AUTO_TEST_CASE(test_findCommonAncestor)
 {
   Model model;
@@ -690,7 +685,6 @@
   }
 }
 
-=======
 BOOST_AUTO_TEST_CASE(test_has_configuration_limit)
 {
   using namespace Eigen;
@@ -745,5 +739,4 @@
 }
 
 
->>>>>>> 524e4258
 BOOST_AUTO_TEST_SUITE_END()