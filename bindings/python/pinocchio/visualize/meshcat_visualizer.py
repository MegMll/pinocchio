--- conflicted
+++ resolved
@@ -34,16 +34,11 @@
 
 DEFAULT_COLOR_PROFILES = {
     "gray": ([0.98, 0.98, 0.98], [0.8, 0.8, 0.8]),
-<<<<<<< HEAD
     "white": ([1., 1., 1.], [1., 1., 1.])
-=======
-    "white": (np.ones(3),),
->>>>>>> 78d62096
 }
 COLOR_PRESETS = DEFAULT_COLOR_PROFILES.copy()
 
 
-<<<<<<< HEAD
 def getColor(color):
     assert color is not None
     color = np.asarray(color)
@@ -53,10 +48,6 @@
 
 def hasMeshFileInfo(geometry_object):
     """ Check whether the geometry object contains a Mesh supported by MeshCat """
-=======
-def isMesh(geometry_object):
-    """Check whether the geometry object contains a Mesh supported by MeshCat"""
->>>>>>> 78d62096
     if geometry_object.meshPath == "":
         return False
 
@@ -66,7 +57,6 @@
 
     return False
 
-<<<<<<< HEAD
 if import_meshcat_succeed:
     # Code adapted from Jiminy
     class Cone(mg.Geometry):
@@ -247,16 +237,10 @@
     mesh = mg.TriangularMeshGeometry(all_points, all_faces, colors)
     return mesh
 
-=======
->>>>>>> 78d62096
 
 def loadMesh(mesh):
 
-<<<<<<< HEAD
     if isinstance(mesh,(hppfcl.HeightFieldOBBRSS, hppfcl.HeightFieldAABB)):
-=======
-    if isinstance(mesh, hppfcl.HeightFieldOBBRSS):
->>>>>>> 78d62096
         heights = mesh.getHeights()
         x_grid = mesh.getXGrid()
         y_grid = mesh.getYGrid()
@@ -507,13 +491,7 @@
                 ]
             )
         index += 4 * (nbv[1] - 1) + 4
-<<<<<<< HEAD
     return mg.TriangularMeshGeometry(vertices, indexes)
-=======
-    import meshcat.geometry
-
-    return meshcat.geometry.TriangularMeshGeometry(vertices, indexes)
->>>>>>> 78d62096
 
 
 class MeshcatVisualizer(BaseVisualizer):
@@ -538,7 +516,6 @@
         "talos2": [[0.0, 1.1, 0.0], [1.2, 0.6, 1.5]],
     }
 
-<<<<<<< HEAD
     def __init__(self, *args, **kwargs):
         if not import_meshcat_succeed:
             msg = ("Error while importing the viewer client.\n"
@@ -549,8 +526,6 @@
         super(MeshcatVisualizer, self).__init__(*args, **kwargs)
         self.static_objects = []
 
-=======
->>>>>>> 78d62096
     def getViewerNodeName(self, geometry_object, geometry_type):
         """Return the name of the geometry object inside the viewer."""
         if geometry_type is pin.GeometryType.VISUAL:
@@ -586,7 +561,6 @@
         if loadModel:
             self.loadViewerModel()
 
-<<<<<<< HEAD
     def reset(self):
         self.viewer.delete()
         self.static_objects = []
@@ -676,7 +650,7 @@
             msg = "Unsupported geometry type for %s (%s)" % (geometry_object.name, type(geom) )
             warnings.warn(msg, category=UserWarning, stacklevel=2)
             obj = None
-=======
+
     def setBackgroundColor(
         self, preset_name="gray"
     ):  # pylint: disable=arguments-differ
@@ -684,32 +658,6 @@
         col_top, col_bot = COLOR_PRESETS[preset_name]
         self._node_background.set_property("top_color", col_top)
         self._node_background.set_property("bottom_color", col_bot)
-
-    def setCameraTarget(self, target):
-        self.viewer.set_cam_target(target)
-
-    def setCameraPosition(self, position):
-        self.viewer.set_cam_pos(position)
->>>>>>> 78d62096
-
-    def setCameraPreset(self, preset_key):
-        """Set the camera angle and position using a given preset."""
-        cam_val = self.CAMERA_PRESETS[preset_key]
-        self.setCameraTarget(cam_val[0])
-        self.setCameraPosition(cam_val[1])
-
-    def setCameraZoom(self, zoom):
-        elt = self._node_default_cam[self._rot_cam_key]
-        elt.set_property("zoom", zoom)
-
-    def setCameraPose(self, pose=np.eye(4)):
-        self._node_default_cam.set_transform(pose)
-
-    def disableCameraControl(self):
-        self.setCameraPosition([0, 0, 0])
-
-    def enableCameraControl(self):
-        self.setCameraPosition([3, 0, 1])
 
     def loadMeshFromFile(self, geometry_object):
 
@@ -741,7 +689,6 @@
 
         is_mesh = False
         try:
-<<<<<<< HEAD
             if WITH_HPP_FCL_BINDINGS and isinstance(geometry_object.geometry, hppfcl.ShapeBase):
                 obj = self.loadPrimitive(geometry_object)
             elif WITH_HPP_FCL_BINDINGS and hppfcl.WITH_OCTOMAP and isinstance(geometry_object.geometry, hppfcl.OcTree):
@@ -750,19 +697,6 @@
                 obj = self.loadMeshFromFile(geometry_object)
                 is_mesh = True
             elif WITH_HPP_FCL_BINDINGS and isinstance(geometry_object.geometry, (hppfcl.BVHModelBase,hppfcl.HeightFieldOBBRSS,hppfcl.HeightFieldAABB)):
-=======
-            if WITH_HPP_FCL_BINDINGS and isinstance(
-                geometry_object.geometry, hppfcl.ShapeBase
-            ):
-                obj = loadPrimitive(geometry_object)
-            elif isMesh(geometry_object):
-                obj = self.loadMesh(geometry_object)
-                is_mesh = True
-            elif WITH_HPP_FCL_BINDINGS and isinstance(
-                geometry_object.geometry,
-                (hppfcl.BVHModelBase, hppfcl.HeightFieldOBBRSS),
-            ):
->>>>>>> 78d62096
                 obj = loadMesh(geometry_object.geometry)
             else:
                 msg = (
@@ -811,11 +745,7 @@
 
         if is_mesh:  # Apply the scaling
             scale = list(np.asarray(geometry_object.meshScale).flatten())
-<<<<<<< HEAD
             meshcat_node.set_property("scale",scale)
-=======
-            self.viewer[viewer_name].set_property("scale", scale)
->>>>>>> 78d62096
 
     def loadViewerModel(self, rootNodeName="pinocchio", color=None):
         """Load the robot in a MeshCat viewer.
@@ -907,41 +837,19 @@
 
         for visual in self.static_objects:
             visual_name = self.getViewerNodeName(visual, pin.GeometryType.VISUAL)
-<<<<<<< HEAD
             M: pin.SE3 = visual.placement
             T = M.homogeneous
             self.viewer[visual_name].set_transform(T)
 
     def addGeometryObject(self, obj: pin.GeometryObject, color=None):
-=======
-            M = visual.placement
-            T = M.homogeneous
-            self.viewer[visual_name].set_transform(T)
-
-    def addGeometryObject(self, obj, color=None):
->>>>>>> 78d62096
         """Add a visual GeometryObject to the viewer, with an optional color."""
         self.loadViewerGeometryObject(obj, pin.GeometryType.VISUAL, color)
         self.static_objects.append(obj)
 
     def _check_meshcat_has_get_image(self):
         if not hasattr(self.viewer, "get_image"):
-<<<<<<< HEAD
             warnings.warn("meshcat.Visualizer does not have the get_image() method."
                           " You need meshcat >= 0.2.0 to get this feature.")
-
-    def captureImage(self, w=None, h=None):
-        """Capture an image from the Meshcat viewer and return an RGB array."""
-        img = self.viewer.get_image(w, h)
-        img_arr = np.asarray(img)
-        return img_arr
-
-    def displayCollisions(self,visibility):
-=======
-            warnings.warn(
-                "meshcat.Visualizer does not have the get_image() method."
-                " You need meshcat >= 0.2.0 to get this feature."
-            )
 
     def captureImage(self, w=None, h=None):
         """Capture an image from the Meshcat viewer and return an RGB array."""
@@ -953,8 +861,7 @@
         img_arr = np.asarray(img)
         return img_arr
 
-    def displayCollisions(self, visibility):
->>>>>>> 78d62096
+    def displayCollisions(self,visibility):
         """Set whether to display collision objects or not."""
         if self.collision_model is None:
             self.display_collisions = False
@@ -976,39 +883,17 @@
         if visibility:
             self.updatePlacements(pin.GeometryType.VISUAL)
 
-<<<<<<< HEAD
     def drawFrameVelocities(self, frame_id: int, v_scale=0.2, color=FRAME_VEL_COLOR):
-=======
-    def drawFrameVelocities(
-        self, frame_id, v_scale=0.2, color=FRAME_VEL_COLOR
-    ):  # pylint: disable=arguments-differ
->>>>>>> 78d62096
         pin.updateFramePlacement(self.model, self.data, frame_id)
         vFr = pin.getFrameVelocity(
             self.model, self.data, frame_id, pin.LOCAL_WORLD_ALIGNED
         )
-<<<<<<< HEAD
-        line_group_name = f"ee_vel/{frame_id}"
-        self._draw_vectors_from_frame([v_scale * vFr.linear], [frame_id], [line_group_name], [color])
- 
-    def _draw_vectors_from_frame(self, vecs: List[np.ndarray], frame_ids: List[int], vec_names: List[str], colors: List[int]):
-        """Draw vectors extending from given frames."""
-        import meshcat.geometry as mg
-        assert len(vecs) == len(frame_ids), "Different number of vectors and frame_ids"
-        assert len(vecs) == len(vec_names), "Different number of vectors and names"
-=======
         line_group_name = "ee_vel/{}".format(frame_id)
         self._draw_vectors_from_frame(
             [v_scale * vFr.linear], [frame_id], [line_group_name], [color]
         )
 
-    def _draw_vectors_from_frame(
-        self,
-        vecs,
-        frame_ids,
-        vec_names,
-        colors,
-    ):
+    def _draw_vectors_from_frame(self, vecs: List[np.ndarray], frame_ids: List[int], vec_names: List[str], colors: List[int]):
         """Draw vectors extending from given frames."""
         import meshcat.geometry as mg
 
@@ -1016,20 +901,11 @@
             return ValueError(
                 "Number of vectors and frames IDs or names is inconsistent."
             )
->>>>>>> 78d62096
         for i, (fid, v) in enumerate(zip(frame_ids, vecs)):
             frame_pos = self.data.oMf[fid].translation
             vertices = np.array([frame_pos, frame_pos + v]).astype(np.float32).T
             name = vec_names[i]
             geometry = mg.PointsGeometry(position=vertices)
-<<<<<<< HEAD
-            geom_object = mg.LineSegments(geometry, mg.LineBasicMaterial(color=colors[i]))
-            prefix = self.viewerVisualGroupName + '/lines/' + name
-            self.viewer[prefix].set_object(geom_object)
-            
-
-__all__ = ['MeshcatVisualizer']
-=======
             geom_object = mg.LineSegments(
                 geometry, mg.LineBasicMaterial(color=colors[i])
             )
@@ -1037,5 +913,4 @@
             self.viewer[prefix].set_object(geom_object)
 
 
-__all__ = ["MeshcatVisualizer"]
->>>>>>> 78d62096
+__all__ = ["MeshcatVisualizer"]