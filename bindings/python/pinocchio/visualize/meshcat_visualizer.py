--- conflicted
+++ resolved
@@ -441,12 +441,7 @@
         elif isinstance(geom, hppfcl.Cylinder):
             obj = RotatedCylinder(2. * geom.halfLength, geom.radius)
         elif isinstance(geom, hppfcl.Cone):
-<<<<<<< HEAD
-            RotatedCone = type("RotatedCone", (Cone,), {"intrinsic_transform": lambda self: basic_three_js_transform })
-            obj = RotatedCone(2. * geom.halfLength, geom.radius)
-=======
             obj = RotatedCylinder(2. * geom.halfLength, 0, geom.radius, 0)
->>>>>>> 524e4258
         elif isinstance(geom, hppfcl.Box):
             obj = mg.Box(npToTuple(2. * geom.halfSide))
         elif isinstance(geom, hppfcl.Sphere):
