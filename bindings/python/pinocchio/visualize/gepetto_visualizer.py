--- conflicted
+++ resolved
@@ -72,7 +72,6 @@
             return gui.addSphere(meshName, geom.radius, npToTuple(meshColor))
         elif isinstance(geom, hppfcl.Cone):
             return gui.addCone(meshName, geom.radius, 2. * geom.halfLength, npToTuple(meshColor))
-<<<<<<< HEAD
         elif isinstance(geom, hppfcl.Plane) or isinstance(geom, hppfcl.Halfspace):
             res = gui.createGroup(meshName)
             if not res:
@@ -87,7 +86,6 @@
             trans = alpha * normal
             plane_offset = pin.SE3(rot,trans)
             gui.applyConfiguration(planeName,pin.SE3ToXYZQUATtuple(plane_offset))
-=======
         elif isinstance(geom, hppfcl.Convex):
             pts = [ npToTuple(geom.points(geom.polygons(f)[i])) for f in range(geom.num_polygons) for i in range(3) ]
             gui.addCurve(meshName, pts, npToTuple(meshColor))
@@ -100,7 +98,6 @@
             gui.addCurve(meshName, pts, npToTuple(meshColor))
             gui.setCurveMode(meshName, "POINTS")
             gui.setLightingMode(meshName, "OFF")
->>>>>>> b4e41f56
             return True
         else:
             msg = "Unsupported geometry type for %s (%s)" % (geometry_object.name, type(geom) )
