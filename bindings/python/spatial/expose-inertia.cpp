//
<<<<<<< HEAD
// Copyright (c) 2015-2020 CNRS INRIA
=======
// Copyright (c) 2015-2021 CNRS INRIA
>>>>>>> b134b25f
//

#include "pinocchio/serialization/aligned-vector.hpp"
#include "pinocchio/serialization/inertia.hpp"

#include "pinocchio/bindings/python/fwd.hpp"
#include "pinocchio/bindings/python/spatial/inertia.hpp"
#include "pinocchio/bindings/python/serialization/serialization.hpp"
#include "pinocchio/bindings/python/utils/std-aligned-vector.hpp"

namespace pinocchio
{
  namespace python
  {
    
    void exposeInertia()
    {
<<<<<<< HEAD
      InertiaPythonVisitor<context::Inertia>::expose();
      StdAlignedVectorPythonVisitor<context::Inertia>::expose("StdVec_Inertia");
=======
      InertiaPythonVisitor<Inertia>::expose();
      StdAlignedVectorPythonVisitor<Inertia>::expose("StdVec_Inertia");
      serialize<StdAlignedVectorPythonVisitor<Inertia>::vector_type>();
>>>>>>> b134b25f
    }
    
  } // namespace python
} // namespace pinocchio<|MERGE_RESOLUTION|>--- conflicted
+++ resolved
@@ -1,9 +1,5 @@
 //
-<<<<<<< HEAD
-// Copyright (c) 2015-2020 CNRS INRIA
-=======
 // Copyright (c) 2015-2021 CNRS INRIA
->>>>>>> b134b25f
 //
 
 #include "pinocchio/serialization/aligned-vector.hpp"
@@ -21,14 +17,9 @@
     
     void exposeInertia()
     {
-<<<<<<< HEAD
       InertiaPythonVisitor<context::Inertia>::expose();
       StdAlignedVectorPythonVisitor<context::Inertia>::expose("StdVec_Inertia");
-=======
-      InertiaPythonVisitor<Inertia>::expose();
-      StdAlignedVectorPythonVisitor<Inertia>::expose("StdVec_Inertia");
-      serialize<StdAlignedVectorPythonVisitor<Inertia>::vector_type>();
->>>>>>> b134b25f
+      serialize<StdAlignedVectorPythonVisitor<context::Inertia>::vector_type>();
     }
     
   } // namespace python
