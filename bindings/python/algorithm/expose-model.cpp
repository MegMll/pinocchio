--- conflicted
+++ resolved
@@ -94,11 +94,7 @@
       
       bp::def("appendModel",
               &appendModel_proxy<double,0,JointCollectionDefaultTpl>,
-<<<<<<< HEAD
-              bp::args("modelA","modelB","geomModelA","geomModelB","frame_in_modelA","aMb"),
-=======
               bp::args("modelA","modelB","geomModelA", "geomModelB","frame_in_modelA","aMb"),
->>>>>>> e10f4d98
               "Append a child (geometry) model into a parent (geometry) model, after a specific frame given by its index.\n\n"
               "Parameters:\n"
               "\tmodelA: the parent model\n"
