//
// Copyright (c) 2015-2021 CNRS INRIA
// Copyright (c) 2015 Wandercraft, 86 rue de Paris 91400 Orsay, France.
//

#ifndef __pinocchio_python_multibody_model_hpp__
#define __pinocchio_python_multibody_model_hpp__

#include <eigenpy/eigen-to-python.hpp>

#include "pinocchio/multibody/model.hpp"
#include "pinocchio/serialization/model.hpp"

#include <boost/python/overloads.hpp>
#include <eigenpy/memory.hpp>
#include <eigenpy/exception.hpp>

#include "pinocchio/algorithm/check.hpp"

#include "pinocchio/bindings/python/utils/cast.hpp"
#include "pinocchio/bindings/python/utils/macros.hpp"
#include "pinocchio/bindings/python/utils/printable.hpp"
#include "pinocchio/bindings/python/utils/copyable.hpp"
#include "pinocchio/bindings/python/utils/std-map.hpp"
#include "pinocchio/bindings/python/utils/pickle-map.hpp"
#include "pinocchio/bindings/python/utils/std-vector.hpp"
#include "pinocchio/bindings/python/serialization/serializable.hpp"

EIGENPY_DEFINE_STRUCT_ALLOCATOR_SPECIALIZATION(pinocchio::python::context::Model)

namespace pinocchio
{
  namespace python
  {
    namespace bp = boost::python;

    template<typename Model>
    struct PickleModel : bp::pickle_suite
    {
      static bp::tuple getinitargs(const Model &)
      {
        return bp::make_tuple();
      }

      static bp::tuple getstate(const Model & model)
      {
        const std::string str(model.saveToString());
        return bp::make_tuple(bp::str(str));
      }

      static void setstate(Model & model, bp::tuple tup)
      {
        if(bp::len(tup) == 0 || bp::len(tup) > 1)
        {
          throw eigenpy::Exception("Pickle was not able to reconstruct the model from the loaded data.\n"
                                   "The pickle data structure contains too many elements.");
        }
        
        bp::object py_obj = tup[0];
        boost::python::extract<std::string> obj_as_string(py_obj.ptr());
        if(obj_as_string.check())
        {
          const std::string str = obj_as_string;
          model.loadFromString(str);
        }
        else
        {
          throw eigenpy::Exception("Pickle was not able to reconstruct the model from the loaded data.\n"
                                   "The entry is not a string.");
        }

      }
    };
    
    template<typename Model>
    struct ModelPythonVisitor
    : public bp::def_visitor< ModelPythonVisitor<Model> >
    {
    public:
      typedef typename Model::Scalar Scalar;
      
      typedef typename Model::Index Index;
      typedef typename Model::JointIndex JointIndex;
      typedef typename Model::JointModel::JointModelVariant JointModelVariant;
      typedef typename Model::FrameIndex FrameIndex;
      typedef typename Model::IndexVector IndexVector;
      
      typedef typename Model::SE3 SE3;
      typedef typename Model::Motion Motion;
      typedef typename Model::Force Force;
      typedef typename Model::Frame Frame;
      typedef typename Model::Inertia Inertia;
      
      typedef typename Model::Data Data;
      
      typedef typename Model::VectorXs VectorXs;
      
<<<<<<< HEAD
      BOOST_PYTHON_MEMBER_FUNCTION_OVERLOADS(getFrameId_overload,Model::getFrameId,1,2)
      BOOST_PYTHON_MEMBER_FUNCTION_OVERLOADS(existFrame_overload,Model::existFrame,1,2)
      BOOST_PYTHON_MEMBER_FUNCTION_OVERLOADS(addJointFrame_overload,Model::addJointFrame,1,2)
      
    protected:
      
      struct addJointVisitor0
      : public boost::static_visitor<Index>
      {
        Model & m_model;
        const JointIndex m_parent_id;
        const SE3 & m_joint_placement;
        const std::string & m_joint_name;

        addJointVisitor0(Model & model,
                         const JointIndex parent_id,
                         const SE3 & joint_placement,
                         const std::string & joint_name)
        : m_model(model)
        , m_parent_id(parent_id)
        , m_joint_placement(joint_placement)
        , m_joint_name(joint_name)
        {}

        template <typename JointModelDerived>
        JointIndex operator()(JointModelDerived & jmodel) const
        {
          return m_model.addJoint(m_parent_id,jmodel,m_joint_placement,m_joint_name);
        }
      }; // struct addJointVisitor0

      struct addJointVisitor1
      : public addJointVisitor0
      {
        using addJointVisitor0::m_model;
        using addJointVisitor0::m_parent_id;
        using addJointVisitor0::m_joint_placement;
        using addJointVisitor0::m_joint_name;
        
        const VectorXs & m_max_effort;
        const VectorXs & m_max_velocity;
        const VectorXs & m_min_config;
        const VectorXs & m_max_config;

        addJointVisitor1(Model & model,
                                  const JointIndex parent_id,
                                  const SE3 & joint_placement,
                                  const std::string & joint_name,
                                  const VectorXs & max_effort,
                                  const VectorXs & max_velocity,
                                  const VectorXs & min_config,
                                  const VectorXs & max_config)
        : addJointVisitor0(model,parent_id,joint_placement,joint_name)
        , m_max_effort(max_effort)
        , m_max_velocity(max_velocity)
        , m_min_config(min_config)
        , m_max_config(max_config)
        {}

        template <typename JointModelDerived>
        JointIndex operator()(JointModelDerived & jmodel) const
        {
          return m_model.addJoint(m_parent_id,jmodel,m_joint_placement,m_joint_name,m_max_effort,m_max_velocity,m_min_config,m_max_config);
        }
      }; // struct addJointVisitor1
      
      struct addJointVisitor2
      : public addJointVisitor1
      {
        using addJointVisitor1::m_model;
        using addJointVisitor1::m_parent_id;
        using addJointVisitor1::m_joint_placement;
        using addJointVisitor1::m_joint_name;
        using addJointVisitor1::m_max_effort;
        using addJointVisitor1::m_max_velocity;
        using addJointVisitor1::m_min_config;
        using addJointVisitor1::m_max_config;
        
        const VectorXs & m_friction;
        const VectorXs & m_damping;

        addJointVisitor2(Model & model,
                         const JointIndex parent_id,
                         const SE3 & joint_placement,
                         const std::string & joint_name,
                         const VectorXs & max_effort,
                         const VectorXs & max_velocity,
                         const VectorXs & min_config,
                         const VectorXs & max_config,
                         const VectorXs & friction,
                         const VectorXs & damping)
        : addJointVisitor1(model,parent_id,joint_placement,joint_name,
                           max_effort,max_velocity,min_config,max_config)
        , m_friction(friction)
        , m_damping(damping)
        {}

        template <typename JointModelDerived>
        JointIndex operator()(JointModelDerived & jmodel) const
        {
          return m_model.addJoint(m_parent_id,jmodel,m_joint_placement,m_joint_name,m_max_effort,m_max_velocity,m_min_config,m_max_config,m_friction,m_damping);
        }
      }; // struct addJointVisitor1
=======
      BOOST_PYTHON_MEMBER_FUNCTION_OVERLOADS(addFrame_overload,Model::addFrame,1,2)
>>>>>>> b134b25f
      
    public:

      /* --- Exposing C++ API to python through the handler ----------------- */
      template<class PyClass>
      void visit(PyClass& cl) const
      {
        cl
        .def(bp::init<>(bp::arg("self"),
                        "Default constructor. Constructs an empty model."))
        .def(bp::init<const Model &>((bp::arg("self"),bp::arg("clone")),"Copy constructor"))
        
        // Class Members
        .add_property("nq", &Model::nq)
        .add_property("nv", &Model::nv)
        .add_property("njoints", &Model::njoints)
        .add_property("nbodies", &Model::nbodies)
        .add_property("nframes", &Model::nframes)
        .add_property("inertias",&Model::inertias)
        .add_property("jointPlacements",&Model::jointPlacements)
        .add_property("joints",&Model::joints)
        .add_property("idx_qs",&Model::idx_qs)
        .add_property("nqs",&Model::nqs)
        .add_property("idx_vs",&Model::idx_vs)
        .add_property("nvs",&Model::nvs)          
        .add_property("parents",&Model::parents)
        .add_property("children",&Model::children)
        .add_property("names",&Model::names)
        .def_readwrite("name",&Model::name)
        .def_readwrite("referenceConfigurations", &Model::referenceConfigurations)
        
        .def_readwrite("armature",&Model::armature,
                       "Armature vector.")
        .def_readwrite("rotorInertia",&Model::rotorInertia,
                       "Vector of rotor inertia parameters.")
        .def_readwrite("rotorGearRatio",&Model::rotorGearRatio,
                       "Vector of rotor gear ratio parameters.")
        .def_readwrite("friction",&Model::friction,
                       "Vector of joint friction parameters.")
        .def_readwrite("damping",&Model::damping,
                       "Vector of joint damping parameters.")
        .def_readwrite("effortLimit",&Model::effortLimit,
                       "Joint max effort.")
        .def_readwrite("velocityLimit",&Model::velocityLimit,
                       "Joint max velocity.")
        .def_readwrite("lowerPositionLimit",&Model::lowerPositionLimit,
                       "Limit for joint lower position.")
        .def_readwrite("upperPositionLimit",&Model::upperPositionLimit,
                       "Limit for joint upper position.")
        
        .def_readwrite("frames",&Model::frames,
                       "Vector of frames contained in the model.")
        
        .def_readwrite("supports",
                       &Model::supports,
                       "Vector of supports. supports[j] corresponds to the list of joints on the path between\n"
                       "the current *j* to the root of the kinematic tree.")
        
        .def_readwrite("subtrees",
                       &Model::subtrees,
                       "Vector of subtrees. subtree[j] corresponds to the subtree supported by the joint j.")
        
        .def_readwrite("gravity",&Model::gravity,
                       "Motion vector corresponding to the gravity field expressed in the world Frame.")
        
        // Class Methods
        .def("addJoint",&ModelPythonVisitor::addJoint0,
             bp::args("self","parent_id","joint_model","joint_placement","joint_name"),
             "Adds a joint to the kinematic tree. The joint is defined by its placement relative to its parent joint and its name.")
        .def("addJoint",&ModelPythonVisitor::addJoint1,
             bp::args("self","parent_id","joint_model","joint_placement","joint_name",
                      "max_effort","max_velocity","min_config","max_config"),
             "Adds a joint to the kinematic tree with given bounds. The joint is defined by its placement relative to its parent joint and its name."
             "This signature also takes as input effort, velocity limits as well as the bounds on the joint configuration.")
        .def("addJoint",&ModelPythonVisitor::addJoint2,
             bp::args("self","parent_id","joint_model","joint_placement","joint_name",
                      "max_effort","max_velocity","min_config","max_config",
                      "friction","damping"),
             "Adds a joint to the kinematic tree with given bounds. The joint is defined by its placement relative to its parent joint and its name.\n"
             "This signature also takes as input effort, velocity limits as well as the bounds on the joint configuration.\n"
             "The user should also provide the friction and damping related to the joint.")
        .def("addJointFrame", &Model::addJointFrame,
             addJointFrame_overload(bp::args("self","joint_id", "frame_id"),
                                    "Add the joint provided by its joint_id as a frame to the frame tree.\n"
                                    "The frame_id may be optionally provided."))
        .def("appendBodyToJoint",&Model::appendBodyToJoint,
             bp::args("self","joint_id","body_inertia","body_placement"),
             "Appends a body to the joint given by its index. The body is defined by its inertia, its relative placement regarding to the joint and its name.")
        
        .def("addBodyFrame", &Model::addBodyFrame, bp::args("self","body_name", "parentJoint", "body_placement", "previous_frame(parent frame)"), "add a body to the frame tree")
        .def("getBodyId",&Model::getBodyId, bp::args("self","name"), "Return the index of a frame of type BODY given by its name")
        .def("existBodyName", &Model::existBodyName, bp::args("self","name"), "Check if a frame of type BODY exists, given its name")
        .def("getJointId",&Model::getJointId, bp::args("self","name"), "Return the index of a joint given by its name")
        .def("existJointName", &Model::existJointName, bp::args("self","name"), "Check if a joint given by its name exists")
        
        .def("getFrameId",&Model::getFrameId,getFrameId_overload(bp::args("self","name","type"),"Returns the index of the frame given by its name and its type. If the frame is not in the frames vector, it returns the current size of the frames vector."))
        
        .def("existFrame",&Model::existFrame,existFrame_overload(bp::args("self","name","type"),"Returns true if the frame given by its name exists inside the Model with the given type."))
        
        .def("addFrame",&Model::addFrame,
             addFrame_overload((bp::arg("self"), bp::arg("frame"), bp::arg("append_inertia") = true),
                               "Add a frame to the vector of frames. If append_inertia set to True, "
                               "the inertia value contained in frame will be added to the inertia supported by the parent joint."))
        
        .def("createData",
             &ModelPythonVisitor::createData,bp::arg("self"),
             "Create a Data object for the given model.")
        
        .def("check",(bool (Model::*)(const Data &) const) &Model::check,bp::args("self","data"),
             "Check consistency of data wrt model.")

#ifndef PINOCCHIO_PYTHON_SKIP_COMPARISON_OPERATIONS
        .def(bp::self == bp::self)
        .def(bp::self != bp::self)
#endif
        
        .PINOCCHIO_ADD_STATIC_PROPERTY_READONLY_BYVALUE(Model,gravity981,"Default gravity field value on the Earth.")
        ;
      }

      static JointIndex addJoint0(Model & model,
                                  JointIndex parent_id,
                                  const JointModel & jmodel,
                                  const SE3 & joint_placement,
                                  const std::string & joint_name)
      {
        return model.addJoint(parent_id,jmodel,joint_placement,joint_name);
      }

      static JointIndex addJoint1(Model & model,
                                  JointIndex parent_id,
                                  const JointModel & jmodel,
                                  const SE3 & joint_placement,
                                  const std::string & joint_name,
                                  const VectorXs & max_effort,
                                  const VectorXs & max_velocity,
                                  const VectorXs & min_config,
                                  const VectorXs & max_config)
      {
        return model.addJoint(parent_id,jmodel,joint_placement,joint_name,
                              max_effort,max_velocity,min_config,max_config);
      }
      
      static JointIndex addJoint2(Model & model,
                                  JointIndex parent_id,
                                  const JointModel & jmodel,
                                  const SE3 & joint_placement,
                                  const std::string & joint_name,
                                  const VectorXs & max_effort,
                                  const VectorXs & max_velocity,
                                  const VectorXs & min_config,
                                  const VectorXs & max_config,
                                  const VectorXs & friction,
                                  const VectorXs & damping)
      {
        return model.addJoint(parent_id,jmodel,joint_placement,joint_name,
                              max_effort,max_velocity,min_config,max_config,
                              friction,damping);
      }

      static Data createData(const Model & model) { return Data(model); }

      ///
      /// \brief Provide equivalent to python list index function for
      ///        vectors.
      ///
      /// \param[in] x The input vector.
      /// \param[in] v The value of to look for in the vector.
      ///
      /// \return The index of the matching element of the vector. If
      ///         no element is found, return the size of the vector.
      ///
      template<typename T>
      static Index index(std::vector<T> const& x,
                                typename std::vector<T>::value_type const& v)
      {
        Index i = 0;
        for(typename std::vector<T>::const_iterator it = x.begin(); it != x.end(); ++it, ++i)
        {
          if(*it == v)
          {
            return i;
          }
        }
        return x.size();
      }

      /* --- Expose --------------------------------------------------------- */
      static void expose()
      {
        typedef typename Model::ConfigVectorMap ConfigVectorMap;
        typedef bp::map_indexing_suite<ConfigVectorMap,false> map_indexing_suite;
<<<<<<< HEAD
        StdVectorPythonVisitor<Index,std::allocator<Index>,true>::expose("StdVec_Index");
=======
        StdVectorPythonVisitor<Index>::expose("StdVec_Index");
        serialize< std::vector<Index> >();
>>>>>>> b134b25f
        StdVectorPythonVisitor<IndexVector>::expose("StdVec_IndexVector");
        serialize< std::vector<IndexVector> >();
        StdVectorPythonVisitor<std::string>::expose("StdVec_StdString");
<<<<<<< HEAD
        StdVectorPythonVisitor<bool,std::allocator<bool>,true>::expose("StdVec_Bool");
        StdVectorPythonVisitor<Scalar,std::allocator<Scalar>,true>::expose("StdVec_Double");
=======
        serialize< std::vector<std::string> >();
        StdVectorPythonVisitor<bool>::expose("StdVec_Bool");
        serialize< std::vector<bool> >();
        StdVectorPythonVisitor<Scalar>::expose("StdVec_Double");
        serialize< std::vector<Scalar> >();
>>>>>>> b134b25f
        bp::class_<typename Model::ConfigVectorMap>("StdMap_String_VectorXd")
          .def(map_indexing_suite())
          .def_pickle(PickleMap<typename Model::ConfigVectorMap>())
          .def(details::overload_base_get_item_for_std_map<typename Model::ConfigVectorMap>());

        bp::class_<Model>("Model",
                          "Articulated Rigid Body model",
                          bp::no_init)
        .def(ModelPythonVisitor())
        .def(CastVisitor<Model>())
        .def(ExposeConstructorByCastVisitor<Model,::pinocchio::Model>())
        .def(SerializableVisitor<Model>())
        .def(PrintableVisitor<Model>())
        .def(CopyableVisitor<Model>())
#ifndef PINOCCHIO_PYTHON_NO_SERIALIZATION
        .def_pickle(PickleModel<Model>())
#endif
        ;
      }
    };
    
  }} // namespace pinocchio::python

#endif // ifndef __pinocchio_python_multibody_model_hpp__<|MERGE_RESOLUTION|>--- conflicted
+++ resolved
@@ -95,7 +95,6 @@
       
       typedef typename Model::VectorXs VectorXs;
       
-<<<<<<< HEAD
       BOOST_PYTHON_MEMBER_FUNCTION_OVERLOADS(getFrameId_overload,Model::getFrameId,1,2)
       BOOST_PYTHON_MEMBER_FUNCTION_OVERLOADS(existFrame_overload,Model::existFrame,1,2)
       BOOST_PYTHON_MEMBER_FUNCTION_OVERLOADS(addJointFrame_overload,Model::addJointFrame,1,2)
@@ -199,9 +198,7 @@
           return m_model.addJoint(m_parent_id,jmodel,m_joint_placement,m_joint_name,m_max_effort,m_max_velocity,m_min_config,m_max_config,m_friction,m_damping);
         }
       }; // struct addJointVisitor1
-=======
       BOOST_PYTHON_MEMBER_FUNCTION_OVERLOADS(addFrame_overload,Model::addFrame,1,2)
->>>>>>> b134b25f
       
     public:
 
@@ -394,25 +391,16 @@
       {
         typedef typename Model::ConfigVectorMap ConfigVectorMap;
         typedef bp::map_indexing_suite<ConfigVectorMap,false> map_indexing_suite;
-<<<<<<< HEAD
         StdVectorPythonVisitor<Index,std::allocator<Index>,true>::expose("StdVec_Index");
-=======
-        StdVectorPythonVisitor<Index>::expose("StdVec_Index");
         serialize< std::vector<Index> >();
->>>>>>> b134b25f
         StdVectorPythonVisitor<IndexVector>::expose("StdVec_IndexVector");
         serialize< std::vector<IndexVector> >();
         StdVectorPythonVisitor<std::string>::expose("StdVec_StdString");
-<<<<<<< HEAD
         StdVectorPythonVisitor<bool,std::allocator<bool>,true>::expose("StdVec_Bool");
         StdVectorPythonVisitor<Scalar,std::allocator<Scalar>,true>::expose("StdVec_Double");
-=======
         serialize< std::vector<std::string> >();
-        StdVectorPythonVisitor<bool>::expose("StdVec_Bool");
         serialize< std::vector<bool> >();
-        StdVectorPythonVisitor<Scalar>::expose("StdVec_Double");
         serialize< std::vector<Scalar> >();
->>>>>>> b134b25f
         bp::class_<typename Model::ConfigVectorMap>("StdMap_String_VectorXd")
           .def(map_indexing_suite())
           .def_pickle(PickleMap<typename Model::ConfigVectorMap>())
