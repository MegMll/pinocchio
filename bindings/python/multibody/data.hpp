//
// Copyright (c) 2015-2021 CNRS INRIA
//

#ifndef __pinocchio_python_multibody_data_hpp__
#define __pinocchio_python_multibody_data_hpp__

#include <boost/python.hpp>

#include "pinocchio/multibody/data.hpp"
#include "pinocchio/serialization/data.hpp"

#include <eigenpy/memory.hpp>
#include <eigenpy/eigen-to-python.hpp>
#include <eigenpy/exception.hpp>

#include "pinocchio/bindings/python/fwd.hpp"
#include "pinocchio/bindings/python/utils/macros.hpp"
#include "pinocchio/bindings/python/serialization/serializable.hpp"
#include "pinocchio/bindings/python/utils/std-vector.hpp"
#include "pinocchio/bindings/python/utils/std-aligned-vector.hpp"

#include "pinocchio/bindings/python/utils/copyable.hpp"

EIGENPY_DEFINE_STRUCT_ALLOCATOR_SPECIALIZATION(pinocchio::python::context::Data)

namespace pinocchio
{
  namespace python
  {
    namespace bp = boost::python;
    
    template<typename Data>
    struct PickleData : bp::pickle_suite
    {
      static bp::tuple getinitargs(const Data &)
      {
        return bp::make_tuple();
      }

      static bp::tuple getstate(const Data & data)
      {
        const std::string str(data.saveToString());
        return bp::make_tuple(bp::str(str));
      }

      static void setstate(Data & data, bp::tuple tup)
      {
        if(bp::len(tup) == 0 || bp::len(tup) > 1)
        {
          throw eigenpy::Exception("Pickle was not able to reconstruct the model from the loaded data.\n"
                                   "The pickle data structure contains too many elements.");
        }
        
        bp::object py_obj = tup[0];
        boost::python::extract<std::string> obj_as_string(py_obj.ptr());
        if(obj_as_string.check())
        {
          const std::string str = obj_as_string;
          data.loadFromString(str);
        }
        else
        {
          throw eigenpy::Exception("Pickle was not able to reconstruct the model from the loaded data.\n"
                                   "The entry is not a string.");
        }

      }
    };
  
    template<typename Data>
    struct DataPythonVisitor
    : public boost::python::def_visitor< DataPythonVisitor<Data> >
    {
      typedef typename Data::Matrix6x Matrix6x;
      typedef typename Data::Matrix3x Matrix3x;
      typedef typename Data::Vector3 Vector3;

    public:

#define ADD_DATA_PROPERTY(NAME,DOC) \
  PINOCCHIO_ADD_PROPERTY(Data,NAME,DOC)
      
#define ADD_DATA_PROPERTY_READONLY(NAME,DOC) \
  PINOCCHIO_ADD_PROPERTY_READONLY(Data,NAME,DOC)
      
#define ADD_DATA_PROPERTY_READONLY_BYVALUE(NAME,DOC) \
  PINOCCHIO_ADD_PROPERTY_READONLY_BYVALUE(Data,NAME,DOC)


      /* --- Exposing C++ API to python through the handler ----------------- */
      template<class PyClass>
      void visit(PyClass& cl) const 
      {
        cl
        .def(bp::init<>(bp::arg("self"),"Default constructor."))
        .def(bp::init<context::Model>(bp::arg("model"),"Constructs a data structure from a given model."))
        
        .ADD_DATA_PROPERTY(joints,"Vector of JointData associated to each JointModel stored in the related model.")
        .ADD_DATA_PROPERTY(a,"Vector of joint accelerations expressed in the local frame of the joint.")
        .ADD_DATA_PROPERTY(oa,
                           "Joint spatial acceleration expressed at the origin of the world frame.")
        .ADD_DATA_PROPERTY(a_gf,
                           "Joint spatial acceleration containing also the contribution of the gravity acceleration")
        .ADD_DATA_PROPERTY(oa_gf,"Joint spatial acceleration containing also the contribution of the gravity acceleration, but expressed at the origin of the world frame.")
        
        .ADD_DATA_PROPERTY(v,"Vector of joint velocities expressed in the local frame of the joint.")
        .ADD_DATA_PROPERTY(ov,"Vector of joint velocities expressed at the origin of the world.")
        
        .ADD_DATA_PROPERTY(f,"Vector of body forces expressed in the local frame of the joint.")
        .ADD_DATA_PROPERTY(of,"Vector of body forces expressed at the origin of the world.")
        .ADD_DATA_PROPERTY(of_augmented,"Vector of body forces expressed at the origin of the world, in the context of lagrangian formulation")
        .ADD_DATA_PROPERTY(h,"Vector of spatial momenta expressed in the local frame of the joint.")
        .ADD_DATA_PROPERTY(oh,"Vector of spatial momenta expressed at the origin of the world.")
        .ADD_DATA_PROPERTY(oMi,"Body absolute placement (wrt world)")
        .ADD_DATA_PROPERTY(oMf,"frames absolute placement (wrt world)")
        .ADD_DATA_PROPERTY(liMi,"Body relative placement (wrt parent)")
        .ADD_DATA_PROPERTY(tau,"Joint torques (output of RNEA)")
        .ADD_DATA_PROPERTY(nle,"Non Linear Effects (output of nle algorithm)")
        .ADD_DATA_PROPERTY(ddq,"Joint accelerations (output of ABA)")
        .ADD_DATA_PROPERTY(Ycrb,"Inertia of the sub-tree composit rigid body")
        .ADD_DATA_PROPERTY(oYcrb,"Composite Rigid Body Inertia of the sub-tree expressed in the WORLD coordinate system.")
        .ADD_DATA_PROPERTY(Yaba,"Articulated Body Inertia of the sub-tree")
        .ADD_DATA_PROPERTY(oYaba,"Articulated Body Inertia of the sub-tree expressed in the WORLD coordinate system.")
        .ADD_DATA_PROPERTY(M,"The joint space inertia matrix")
        .ADD_DATA_PROPERTY(Minv,"The inverse of the joint space inertia matrix")
        .ADD_DATA_PROPERTY(C,"The Coriolis C(q,v) matrix such that the Coriolis effects are given by c(q,v) = C(q,v)v")
        .ADD_DATA_PROPERTY(g,"Vector of generalized gravity (dim model.nv).")
        .ADD_DATA_PROPERTY(Fcrb,"Spatial forces set, used in CRBA")
        .ADD_DATA_PROPERTY(lastChild,"Index of the last child (for CRBA)")
        .ADD_DATA_PROPERTY(nvSubtree,"Dimension of the subtree motion space (for CRBA)")
        .ADD_DATA_PROPERTY(U,"Joint Inertia square root (upper triangle)")
        .ADD_DATA_PROPERTY(D,"Diagonal of UDUT inertia decomposition")
        .ADD_DATA_PROPERTY(parents_fromRow,"First previous non-zero row in M (used in Cholesky)")
        .ADD_DATA_PROPERTY(nvSubtree_fromRow,"Subtree of the current row index (used in Cholesky)")
        .ADD_DATA_PROPERTY(J,"Jacobian of joint placement")
        .ADD_DATA_PROPERTY(dJ,"Time variation of the Jacobian of joint placement (data.J).")
        .ADD_DATA_PROPERTY(iMf,"Body placement wrt to algorithm end effector.")
        
        .ADD_DATA_PROPERTY(Ag,
                           "Centroidal matrix which maps from joint velocity to the centroidal momentum.")
        .ADD_DATA_PROPERTY(dAg,
                           "Time derivative of the centroidal momentum matrix Ag.")
        .ADD_DATA_PROPERTY(hg,
                           "Centroidal momentum (expressed in the frame centered at the CoM and aligned with the world frame).")
        .ADD_DATA_PROPERTY(dhg,
                           "Centroidal momentum time derivative (expressed in the frame centered at the CoM and aligned with the world frame).")
        .ADD_DATA_PROPERTY(Ig,
                           "Centroidal Composite Rigid Body Inertia.")
        
        .ADD_DATA_PROPERTY(com,"CoM position of the subtree starting at joint index i.")
        .ADD_DATA_PROPERTY(vcom,"CoM velocity of the subtree starting at joint index i.")
        .ADD_DATA_PROPERTY(acom,"CoM acceleration of the subtree starting at joint index i.")
        .ADD_DATA_PROPERTY(mass,"Mass of the subtree starting at joint index i.")
        .ADD_DATA_PROPERTY(Jcom,"Jacobian of center of mass.")
        
        .ADD_DATA_PROPERTY(dAdq,"Variation of the spatial acceleration set with respect to the joint configuration.")
        .ADD_DATA_PROPERTY(dAdv,"Variation of the spatial acceleration set with respect to the joint velocity.")
        .ADD_DATA_PROPERTY(dHdq,"Variation of the spatial momenta set with respect to the joint configuration.")
        .ADD_DATA_PROPERTY(dFdq,"Variation of the force set with respect to the joint configuration.")
        .ADD_DATA_PROPERTY(dFdv,"Variation of the force set with respect to the joint velocity.")
        .ADD_DATA_PROPERTY(dFda,"Variation of the force set with respect to the joint acceleration.")

        .ADD_DATA_PROPERTY(dtau_dq,"Partial derivative of the joint torque vector with respect to the joint configuration.")
        .ADD_DATA_PROPERTY(dtau_dv,"Partial derivative of the joint torque vector with respect to the joint velocity.")
        .ADD_DATA_PROPERTY(ddq_dq,"Partial derivative of the joint acceleration vector with respect to the joint configuration.")
        .ADD_DATA_PROPERTY(ddq_dv,"Partial derivative of the joint acceleration vector with respect to the joint velocity.")
	.ADD_DATA_PROPERTY(ddq_dtau,"Partial derivative of the joint acceleration vector with respect to the joint torque.")
        .ADD_DATA_PROPERTY(dvc_dq,"Partial derivative of the constraint velocity vector with respect to the joint configuration.")
          
        .ADD_DATA_PROPERTY(dac_dq,"Partial derivative of the contact acceleration vector with respect to the joint configuration.")
        .ADD_DATA_PROPERTY(dac_dv,"Partial derivative of the contact acceleration vector vector with respect to the joint velocity.")
        .ADD_DATA_PROPERTY(dac_da,"Partial derivative of the contact acceleration vector vector with respect to the joint acceleration.")

        .ADD_DATA_PROPERTY(osim,"Operational space inertia matrix.")
          
        .ADD_DATA_PROPERTY_READONLY_BYVALUE(dlambda_dq,"Partial derivative of the contact force vector with respect to the joint configuration.")
        .ADD_DATA_PROPERTY_READONLY_BYVALUE(dlambda_dv,"Partial derivative of the contact force vector with respect to the joint velocity.")
        
        .ADD_DATA_PROPERTY(kinetic_energy,"Kinetic energy in [J] computed by computeKineticEnergy")
        .ADD_DATA_PROPERTY(potential_energy,"Potential energy in [J] computed by computePotentialEnergy")
        .ADD_DATA_PROPERTY(mechanical_energy,"Mechanical energy in [J] of the system computed by computeMechanicalEnergy")
        
        .ADD_DATA_PROPERTY(lambda_c,"Lagrange Multipliers linked to contact forces")
        .ADD_DATA_PROPERTY(impulse_c,"Lagrange Multipliers linked to contact impulses")
        .ADD_DATA_PROPERTY(contact_chol,"Contact Cholesky decomposition.")
        
        .ADD_DATA_PROPERTY(dq_after,"Generalized velocity after the impact.")
        .ADD_DATA_PROPERTY(staticRegressor,"Static regressor.")
        .ADD_DATA_PROPERTY(jointTorqueRegressor,"Joint torque regressor.")

#ifndef PINOCCHIO_PYTHON_SKIP_COMPARISON_OPERATIONS
        .def(bp::self == bp::self)
        .def(bp::self != bp::self)
#endif
        ;
      }

      /* --- Expose --------------------------------------------------------- */
      static void expose()
      {
        bp::class_<Data>("Data",
                         "Articulated rigid body data related to a Model.\n"
                         "It contains all the data that can be modified by the Pinocchio algorithms.",
                         bp::no_init)
        .def(DataPythonVisitor())
        .def(CopyableVisitor<Data>())
#ifndef PINOCCHIO_PYTHON_NO_SERIALIZATION
        .def(SerializableVisitor<Data>())
        .def_pickle(PickleData<Data>())
#endif
        ;
        
        typedef PINOCCHIO_ALIGNED_STD_VECTOR(Vector3) StdVec_Vector3;
        typedef PINOCCHIO_ALIGNED_STD_VECTOR(Matrix6x) StdVec_Matrix6x;
        
<<<<<<< HEAD
        StdAlignedVectorPythonVisitor<Vector3,false>::expose("StdVec_Vector3",
                                                             details::overload_base_get_item_for_std_vector<StdVec_Vector3>());
        StdAlignedVectorPythonVisitor<Matrix6x,false>::expose("StdVec_Matrix6x",
                                                              details::overload_base_get_item_for_std_vector<StdVec_Matrix6x>());
        StdVectorPythonVisitor<int,std::allocator<int>,true>::expose("StdVec_int");
=======
        StdAlignedVectorPythonVisitor<Vector3,false>::expose("StdVec_Vector3")
        .def(details::overload_base_get_item_for_std_vector<StdVec_Vector3>());
        serialize<StdAlignedVectorPythonVisitor<Vector3,false>::vector_type>();
        
        StdAlignedVectorPythonVisitor<Matrix6x,false>::expose("StdVec_Matrix6x")
        .def(details::overload_base_get_item_for_std_vector<StdVec_Matrix6x>());
        serialize<StdAlignedVectorPythonVisitor<Matrix6x,false>::vector_type>();
        
        StdVectorPythonVisitor<int>::expose("StdVec_Int");
        serialize<StdVectorPythonVisitor<int>::vector_type>();
>>>>>>> b134b25f
      }

    };
    
  }} // namespace pinocchio::python

#undef ADD_DATA_PROPERTY
#undef ADD_DATA_PROPERTY_READONLY
#undef ADD_DATA_PROPERTY_READONLY_BYVALUE

#endif // ifndef __pinocchio_python_multibody_data_hpp__<|MERGE_RESOLUTION|>--- conflicted
+++ resolved
@@ -165,7 +165,7 @@
         .ADD_DATA_PROPERTY(dtau_dv,"Partial derivative of the joint torque vector with respect to the joint velocity.")
         .ADD_DATA_PROPERTY(ddq_dq,"Partial derivative of the joint acceleration vector with respect to the joint configuration.")
         .ADD_DATA_PROPERTY(ddq_dv,"Partial derivative of the joint acceleration vector with respect to the joint velocity.")
-	.ADD_DATA_PROPERTY(ddq_dtau,"Partial derivative of the joint acceleration vector with respect to the joint torque.")
+	      .ADD_DATA_PROPERTY(ddq_dtau,"Partial derivative of the joint acceleration vector with respect to the joint torque.")
         .ADD_DATA_PROPERTY(dvc_dq,"Partial derivative of the constraint velocity vector with respect to the joint configuration.")
           
         .ADD_DATA_PROPERTY(dac_dq,"Partial derivative of the contact acceleration vector with respect to the joint configuration.")
@@ -214,13 +214,6 @@
         typedef PINOCCHIO_ALIGNED_STD_VECTOR(Vector3) StdVec_Vector3;
         typedef PINOCCHIO_ALIGNED_STD_VECTOR(Matrix6x) StdVec_Matrix6x;
         
-<<<<<<< HEAD
-        StdAlignedVectorPythonVisitor<Vector3,false>::expose("StdVec_Vector3",
-                                                             details::overload_base_get_item_for_std_vector<StdVec_Vector3>());
-        StdAlignedVectorPythonVisitor<Matrix6x,false>::expose("StdVec_Matrix6x",
-                                                              details::overload_base_get_item_for_std_vector<StdVec_Matrix6x>());
-        StdVectorPythonVisitor<int,std::allocator<int>,true>::expose("StdVec_int");
-=======
         StdAlignedVectorPythonVisitor<Vector3,false>::expose("StdVec_Vector3")
         .def(details::overload_base_get_item_for_std_vector<StdVec_Vector3>());
         serialize<StdAlignedVectorPythonVisitor<Vector3,false>::vector_type>();
@@ -229,9 +222,8 @@
         .def(details::overload_base_get_item_for_std_vector<StdVec_Matrix6x>());
         serialize<StdAlignedVectorPythonVisitor<Matrix6x,false>::vector_type>();
         
-        StdVectorPythonVisitor<int>::expose("StdVec_Int");
+        StdVectorPythonVisitor<int,std::allocator<int>,true>::expose("StdVec_int");
         serialize<StdVectorPythonVisitor<int>::vector_type>();
->>>>>>> b134b25f
       }
 
     };
