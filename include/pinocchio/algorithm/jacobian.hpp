--- conflicted
+++ resolved
@@ -48,12 +48,8 @@
   const typename DataTpl<Scalar,Options,JointCollectionTpl>::Matrix6x &
   computeJointJacobians(const ModelTpl<Scalar,Options,JointCollectionTpl> & model,
                         DataTpl<Scalar,Options,JointCollectionTpl> & data);
-<<<<<<< HEAD
-
-=======
   
   /// \brief Computes the Jacobian of a specific joint frame expressed in one of the pinocchio::ReferenceFrame options.
->>>>>>> ac0b1aa6
   ///
   /// \details For the LOCAL reference frame, the Jacobian \f${}^j J_{0j}\f$ from the joint frame \f$j\f$ to the world frame \f$0\f$ is such that \f${}^j v_{0j} = {}^j J_{0j} \dot{q}\f$,
   /// where \f${}^j v_{0j}\f$ is the velocity of the origin of the moving joint frame relative to the fixed world frame, projected into the basis of the joint frame. LOCAL_WORLD_ALIGNED is the same
