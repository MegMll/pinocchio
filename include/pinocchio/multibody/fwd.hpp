--- conflicted
+++ resolved
@@ -44,15 +44,9 @@
   /// and on the basis in which the above velocities are projected.
   enum ReferenceFrame
   {
-<<<<<<< HEAD
-    WORLD = 0, ///<  The WORLD frame convention corresponds to the frame concident with the Universe/Inertial frame but moving with the moving part (Joint, Frame, etc.).
-    LOCAL = 1, ///<  The LOCAL frame convention corresponds to the frame directly attached to the moving part (Joint, Frame, etc.) where the coordinates basis matches the local coordinates system associated with the moving part. It also called the BODY representation in the litterature.
-    LOCAL_WORLD_ALIGNED = 2 ///<  The LOCAL_WORLD_ALIGNED frame convention corresponds to the frame centered on the moving part (Joint, Frame, etc.) but with axes aligned with the frame of the Universe. This a MIXED representation between the LOCAL and the WORLD conventions.
-=======
     WORLD = 0, ///<  \f$P\f$ is the point coinciding with the origin of the world frame and the velocities are projected in the basis of the world frame.
     LOCAL = 1, ///<  \f$P\f$ is the origin of the moving frame and the velocities are projected in the basis of the moving frame.
     LOCAL_WORLD_ALIGNED = 2 ///< \f$P\f$ is the origin of the moving frame and the velocities are projected in the basis of the world frame.
->>>>>>> ac0b1aa6
   };
 
   ///
