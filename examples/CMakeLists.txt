#
# Copyright (c) 2015-2020 CNRS INRIA
#

FUNCTION(ADD_PINOCCHIO_CPP_EXAMPLE EXAMPLE)
  GET_FILENAME_COMPONENT(EXAMPLE_NAME ${EXAMPLE}.cpp NAME)
  SET(EXAMPLE_NAME "example-cpp-${EXAMPLE_NAME}")
<<<<<<< HEAD
  ADD_UNIT_TEST(${EXAMPLE_NAME} ${EXAMPLE}.cpp)
=======
  ADD_UNIT_TEST(${EXAMPLE_NAME} "${EXAMPLE}.cpp")
>>>>>>> b134b25f
  TARGET_LINK_LIBRARIES(${EXAMPLE_NAME} PUBLIC ${PROJECT_NAME})
ENDFUNCTION()

SET(${PROJECT_NAME}_EXAMPLES
  inverse-kinematics
  overview-simple
  overview-lie
  overview-SE3
  interpolation-SE3
  )

IF(BUILD_WITH_URDF_SUPPORT)
  LIST(APPEND ${PROJECT_NAME}_EXAMPLES
    overview-urdf
    build-reduced-model
    geometry-models
    kinematics-derivatives
    forward-dynamics-derivatives
    inverse-dynamics-derivatives
  )
ENDIF()

IF(BUILD_ADVANCED_TESTING)
  IF(BUILD_WITH_URDF_SUPPORT)
    LIST(APPEND ${PROJECT_NAME}_EXAMPLES
      multiprecision
      )
  ENDIF()
ENDIF(BUILD_ADVANCED_TESTING)

IF(hpp-fcl_FOUND)
  IF(BUILD_WITH_URDF_SUPPORT)
    LIST(APPEND ${PROJECT_NAME}_EXAMPLES
      collisions
      )
  ENDIF()
ENDIF(hpp-fcl_FOUND)

ADD_DEFINITIONS(-DPINOCCHIO_MODEL_DIR="${PINOCCHIO_MODEL_DIR}")

IF(WIN32)
  ADD_DEFINITIONS("-DNOMINMAX -D_USE_MATH_DEFINES")
ENDIF(WIN32)

FOREACH(EXAMPLE ${${PROJECT_NAME}_EXAMPLES})
  ADD_PINOCCHIO_CPP_EXAMPLE(${EXAMPLE})
ENDFOREACH(EXAMPLE ${${PROJECT_NAME}_EXAMPLES})

IF(BUILD_ADVANCED_TESTING AND BUILD_WITH_URDF_SUPPORT)
  SET_PROPERTY(TARGET example-cpp-multiprecision PROPERTY CXX_STANDARD 11)
ENDIF(BUILD_ADVANCED_TESTING AND BUILD_WITH_URDF_SUPPORT)

IF(BUILD_PYTHON_INTERFACE)
  SET(${PROJECT_NAME}_PYTHON_EXAMPLES
    inverse-kinematics
    overview-simple
    kinematics-derivatives
    forward-dynamics-derivatives
    inverse-dynamics-derivatives
    )

  IF(BUILD_WITH_URDF_SUPPORT)
    LIST(APPEND ${PROJECT_NAME}_PYTHON_EXAMPLES 
      overview-urdf
      gepetto-viewer
      build-reduced-model
      meshcat-viewer
      meshcat-viewer-dae
      robot-wrapper-viewer
      geometry-models
      )
  ENDIF(BUILD_WITH_URDF_SUPPORT)

  IF(hpp-fcl_FOUND)
    LIST(APPEND ${PROJECT_NAME}_PYTHON_EXAMPLES 
      sample-model-viewer
      display-shapes
<<<<<<< HEAD
      simulation-inverted-pendulum
      simulation-contact-dynamics
=======
      simulation-pendulum
>>>>>>> b134b25f
      )
    IF(BUILD_WITH_URDF_SUPPORT)
      LIST(APPEND ${PROJECT_NAME}_PYTHON_EXAMPLES 
        collisions
        )
    ENDIF(BUILD_WITH_URDF_SUPPORT)
  ENDIF(hpp-fcl_FOUND)
  
  IF(BUILD_WITH_OPENMP_SUPPORT)
    LIST(APPEND ${PROJECT_NAME}_PYTHON_EXAMPLES 
      run-algo-in-parallel
      )
  ENDIF(BUILD_WITH_OPENMP_SUPPORT)

  FOREACH(EXAMPLE ${${PROJECT_NAME}_PYTHON_EXAMPLES})
    ADD_PYTHON_UNIT_TEST("example-py-${EXAMPLE}" "examples/${EXAMPLE}.py" "bindings/python")
  ENDFOREACH(EXAMPLE ${${PROJECT_NAME}_PYTHON_EXAMPLES})
ENDIF(BUILD_PYTHON_INTERFACE)

ADD_SUBDIRECTORY(codegen)<|MERGE_RESOLUTION|>--- conflicted
+++ resolved
@@ -5,11 +5,7 @@
 FUNCTION(ADD_PINOCCHIO_CPP_EXAMPLE EXAMPLE)
   GET_FILENAME_COMPONENT(EXAMPLE_NAME ${EXAMPLE}.cpp NAME)
   SET(EXAMPLE_NAME "example-cpp-${EXAMPLE_NAME}")
-<<<<<<< HEAD
-  ADD_UNIT_TEST(${EXAMPLE_NAME} ${EXAMPLE}.cpp)
-=======
   ADD_UNIT_TEST(${EXAMPLE_NAME} "${EXAMPLE}.cpp")
->>>>>>> b134b25f
   TARGET_LINK_LIBRARIES(${EXAMPLE_NAME} PUBLIC ${PROJECT_NAME})
 ENDFUNCTION()
 
@@ -87,12 +83,8 @@
     LIST(APPEND ${PROJECT_NAME}_PYTHON_EXAMPLES 
       sample-model-viewer
       display-shapes
-<<<<<<< HEAD
-      simulation-inverted-pendulum
       simulation-contact-dynamics
-=======
       simulation-pendulum
->>>>>>> b134b25f
       )
     IF(BUILD_WITH_URDF_SUPPORT)
       LIST(APPEND ${PROJECT_NAME}_PYTHON_EXAMPLES 
