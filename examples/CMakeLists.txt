--- conflicted
+++ resolved
@@ -85,11 +85,6 @@
         collisions
         collision-with-point-clouds
         append-urdf-model-with-another-model
-<<<<<<< HEAD
-        static-contact-dynamics
-=======
-        meshcat-viewer
->>>>>>> e7f00457
         )
       IF(PYTHON_VERSION_MAJOR EQUAL 3)
         LIST(APPEND ${PROJECT_NAME}_PYTHON_EXAMPLES
