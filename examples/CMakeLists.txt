#
# Copyright (c) 2015-2022 CNRS INRIA
#

FUNCTION(ADD_PINOCCHIO_CPP_EXAMPLE EXAMPLE)
  GET_FILENAME_COMPONENT(EXAMPLE_NAME ${EXAMPLE} NAME)
  SET(EXAMPLE_NAME "example-cpp-${EXAMPLE_NAME}")
  ADD_UNIT_TEST(${EXAMPLE_NAME} "${EXAMPLE}.cpp")
  TARGET_LINK_LIBRARIES(${EXAMPLE_NAME} PUBLIC ${PROJECT_NAME})
ENDFUNCTION()

SET(${PROJECT_NAME}_EXAMPLES
  inverse-kinematics
  overview-simple
  overview-lie
  overview-SE3
  interpolation-SE3
  )

IF(BUILD_WITH_URDF_SUPPORT)
  LIST(APPEND ${PROJECT_NAME}_EXAMPLES
    overview-urdf
    build-reduced-model
    geometry-models
    kinematics-derivatives
    forward-dynamics-derivatives
    inverse-dynamics-derivatives
  )
ENDIF()

IF(BUILD_ADVANCED_TESTING AND BUILD_WITH_URDF_SUPPORT)
  LIST(APPEND ${PROJECT_NAME}_EXAMPLES
    multiprecision
    )
ENDIF(BUILD_ADVANCED_TESTING AND BUILD_WITH_URDF_SUPPORT)

IF(hpp-fcl_FOUND)
  IF(BUILD_WITH_URDF_SUPPORT)
    LIST(APPEND ${PROJECT_NAME}_EXAMPLES
      collisions
      )
  ENDIF()
ENDIF(hpp-fcl_FOUND)

ADD_DEFINITIONS(-DPINOCCHIO_MODEL_DIR="${PINOCCHIO_MODEL_DIR}")

IF(WIN32)
  ADD_DEFINITIONS("-DNOMINMAX -D_USE_MATH_DEFINES")
ENDIF(WIN32)

FOREACH(EXAMPLE ${${PROJECT_NAME}_EXAMPLES})
  ADD_PINOCCHIO_CPP_EXAMPLE(${EXAMPLE})
ENDFOREACH(EXAMPLE ${${PROJECT_NAME}_EXAMPLES})

IF(BUILD_PYTHON_INTERFACE)
  SET(${PROJECT_NAME}_PYTHON_EXAMPLES
    inverse-kinematics
    overview-simple
    kinematics-derivatives
    forward-dynamics-derivatives
    inverse-dynamics-derivatives
    )

  IF(BUILD_WITH_URDF_SUPPORT)
    LIST(APPEND ${PROJECT_NAME}_PYTHON_EXAMPLES
      overview-urdf
      gepetto-viewer
      build-reduced-model
      meshcat-viewer-dae
      robot-wrapper-viewer
      geometry-models
      )
  ENDIF(BUILD_WITH_URDF_SUPPORT)

  IF(BUILD_WITH_COLLISION_SUPPORT)
    LIST(APPEND ${PROJECT_NAME}_PYTHON_EXAMPLES
      sample-model-viewer
      display-shapes
      simulation-contact-dynamics
      simulation-pendulum
      )
    IF(BUILD_WITH_URDF_SUPPORT)
      LIST(APPEND ${PROJECT_NAME}_PYTHON_EXAMPLES
        meshcat-viewer
        collisions
        collision-with-point-clouds
        append-urdf-model-with-another-model
<<<<<<< HEAD
=======
        meshcat-viewer
        static-contact-dynamics
>>>>>>> a8ba226f
        )
    ENDIF(BUILD_WITH_URDF_SUPPORT)
  ENDIF(BUILD_WITH_COLLISION_SUPPORT)

  IF(BUILD_WITH_OPENMP_SUPPORT)
    LIST(APPEND ${PROJECT_NAME}_PYTHON_EXAMPLES
      run-algo-in-parallel
      )
  ENDIF(BUILD_WITH_OPENMP_SUPPORT)

  IF(BUILD_WITH_CASADI_SUPPORT)
    LIST(APPEND ${PROJECT_NAME}_PYTHON_EXAMPLES
      casadi-quadrotor-ocp
      )
  ENDIF()

  FOREACH(EXAMPLE ${${PROJECT_NAME}_PYTHON_EXAMPLES})
    ADD_PYTHON_UNIT_TEST("example-py-${EXAMPLE}" "examples/${EXAMPLE}.py" "bindings/python")
  ENDFOREACH(EXAMPLE ${${PROJECT_NAME}_PYTHON_EXAMPLES})
ENDIF(BUILD_PYTHON_INTERFACE)

ADD_SUBDIRECTORY(autodiff)
ADD_SUBDIRECTORY(codegen)<|MERGE_RESOLUTION|>--- conflicted
+++ resolved
@@ -85,11 +85,7 @@
         collisions
         collision-with-point-clouds
         append-urdf-model-with-another-model
-<<<<<<< HEAD
-=======
-        meshcat-viewer
         static-contact-dynamics
->>>>>>> a8ba226f
         )
     ENDIF(BUILD_WITH_URDF_SUPPORT)
   ENDIF(BUILD_WITH_COLLISION_SUPPORT)
