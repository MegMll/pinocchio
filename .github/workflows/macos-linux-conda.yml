name: CI - OSX/Linux via Conda

on: [push,pull_request]

jobs:
  pinocchio-conda:
    name: ${{ matrix.os }} - Python ${{ matrix.python-version }} ${{ matrix.build_type }} with Conda
    runs-on: ${{ matrix.os }}
    env:
      CCACHE_BASEDIR: "${GITHUB_WORKSPACE}"
      CCACHE_DIR: "${GITHUB_WORKSPACE}/.ccache"
      CCACHE_COMPRESS: true
      CCACHE_COMPRESSLEVEL: 6
      BUILD_ADVANCED_TESTING: ${{ matrix.BUILD_ADVANCED_TESTING }}

    strategy:
      fail-fast: false
      matrix:
        os: ["ubuntu-latest", "macos-latest"]
        build_type: [Release, Debug]
        python-version: ["3.8", "3.12"]

        include:
          - os: ubuntu-latest
            BUILD_ADVANCED_TESTING: OFF
          - os: macos-latest
            BUILD_ADVANCED_TESTING: ON

    steps:
    - uses: actions/checkout@v4
      with:
        submodules: recursive

    - uses: actions/cache@v4
      with:
        path: .ccache
        key: ccache-macos-linux-conda-${{ matrix.os }}-${{ matrix.build_type }}-${{ matrix.python-version }}-${{ github.sha }}
        restore-keys: ccache-macos-linux-conda-${{ matrix.os }}-${{ matrix.build_type }}-${{ matrix.python-version }}-

    - uses: conda-incubator/setup-miniconda@v3
      with:
        activate-environment: pinocchio-linux
        auto-update-conda: true
<<<<<<< HEAD
        environment-file: .github/workflows/conda/linux-env.yml
        python-version: 3.8
=======
        environment-file: .github/workflows/conda/environment_macos_linux.yml
        python-version: ${{ matrix.python-version }}
        auto-activate-base: false
>>>>>>> 0caf0ca4


    - name: Build Pinocchio
      shell: bash -el {0}
      run: |
<<<<<<< HEAD
        conda activate pinocchio-linux
=======
        conda list
>>>>>>> 0caf0ca4
        echo $CONDA_PREFIX

        mkdir build
        cd build

        cmake .. \
          -G "Ninja" \
          -DCMAKE_CXX_COMPILER_LAUNCHER=ccache \
          -DCMAKE_INSTALL_PREFIX=$CONDA_PREFIX \
          -DCMAKE_BUILD_TYPE=${{ matrix.build_type }} \
          -DBUILD_WITH_COLLISION_SUPPORT=ON \
          -DBUILD_ADVANCED_TESTING=${{ env.BUILD_ADVANCED_TESTING }} \
          -DBUILD_WITH_CASADI_SUPPORT=OFF \
          -DPYTHON_EXECUTABLE=$(which python3) \
          -DBUILD_WITH_OPENMP_SUPPORT=ON \
          -DINSTALL_DOCUMENTATION=ON \
          -DOpenMP_ROOT=$CONDA_PREFIX
        cmake --build . -j2
        ctest --output-on-failure
        cmake --install .

    - name: Uninstall Pinocchio
      shell: bash -el {0}
      run: |
        cd build
        cmake --build . --target uninstall

  check:
    if: always()
    name: check-macos-linux-conda

    needs:
    - pinocchio-conda

    runs-on: Ubuntu-latest

    steps:
    - name: Decide whether the needed jobs succeeded or failed
      uses: re-actors/alls-green@release/v1
      with:
        jobs: ${{ toJSON(needs) }}<|MERGE_RESOLUTION|>--- conflicted
+++ resolved
@@ -41,24 +41,14 @@
       with:
         activate-environment: pinocchio-linux
         auto-update-conda: true
-<<<<<<< HEAD
-        environment-file: .github/workflows/conda/linux-env.yml
-        python-version: 3.8
-=======
         environment-file: .github/workflows/conda/environment_macos_linux.yml
         python-version: ${{ matrix.python-version }}
         auto-activate-base: false
->>>>>>> 0caf0ca4
-
 
     - name: Build Pinocchio
       shell: bash -el {0}
       run: |
-<<<<<<< HEAD
-        conda activate pinocchio-linux
-=======
         conda list
->>>>>>> 0caf0ca4
         echo $CONDA_PREFIX
 
         mkdir build
